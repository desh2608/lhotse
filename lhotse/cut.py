--- conflicted
+++ resolved
@@ -2566,11 +2566,6 @@
             )
         else:
             audio = mixer.unmixed_audio
-<<<<<<< HEAD
-        print("SHAPE: {}".format(audio.shape))
-=======
-
->>>>>>> c4f1dc91
         return audio
 
     def plot_tracks_features(self):
