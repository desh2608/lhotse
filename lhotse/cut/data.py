--- conflicted
+++ resolved
@@ -965,21 +965,12 @@
         :return: a modified copy of the current ``DataCut``.
         """
         # Pre-conditions
-<<<<<<< HEAD
-        assert self.has_recording, "Cannot apply WPE on a MonoCut without Recording."
-        if self.has_features:
-            logging.warning(
-                "Attempting to reverberate a MonoCut that references pre-computed features. "
-                "The feature manifest will be detached, as we do not support feature-domain "
-                "reverberation."
-=======
         assert self.has_recording, "Cannot apply WPE on a DataCut without Recording."
         if self.has_features:
             logging.warning(
                 "Attempting to de-reverberate a DataCut that references pre-computed features. "
                 "The feature manifest will be detached, as we do not support feature-domain "
                 "de-reverberation."
->>>>>>> 493d1cf6
             )
             self.features = None
 
