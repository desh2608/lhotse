import itertools
import logging
import random
import warnings
from concurrent.futures import Executor, ProcessPoolExecutor
from dataclasses import dataclass, field
from functools import partial, reduce
from itertools import chain, islice
from math import ceil, floor, isclose
from operator import add
from pathlib import Path
from typing import (
    Any,
    Callable,
    Dict,
    FrozenSet,
    Iterable,
    List,
    Mapping,
    Optional,
    Sequence,
    Set,
    Tuple,
    Type,
    TypeVar,
    Union,
)

import numpy as np
import torch
from intervaltree import Interval, IntervalTree
from tqdm.auto import tqdm
from typing_extensions import Literal

from lhotse.audio import (
    AudioMixer,
    AudioSource,
    Recording,
    RecordingSet,
    audio_energy,
    null_result_on_audio_loading_error,
)
from lhotse.augmentation import AugmentFn
from lhotse.features import (
    FeatureExtractor,
    FeatureMixer,
    FeatureSet,
    Features,
    create_default_feature_extractor,
)
from lhotse.features.base import compute_global_stats
from lhotse.features.io import FeaturesWriter, LilcomChunkyWriter, LilcomFilesWriter
from lhotse.lazy import AlgorithmMixin
from lhotse.serialization import Serializable
from lhotse.supervision import SupervisionSegment, SupervisionSet
from lhotse.utils import (
    DEFAULT_PADDING_VALUE,
    Decibels,
    LOG_EPSILON,
    NonPositiveEnergyError,
    Pathlike,
    Seconds,
    SetContainingAnything,
    TimeSpan,
    add_durations,
    asdict_nonull,
    compute_num_frames,
    compute_num_samples,
    compute_num_windows,
    compute_start_duration_for_extended_cut,
    deprecated,
    exactly_one_not_null,
    fastcopy,
    ifnone,
    index_by_id_and_check,
    measure_overlap,
    overlaps,
    overspans,
    perturb_num_samples,
    rich_exception_info,
    split_manifest_lazy,
    split_sequence,
    uuid4,
)

# One of the design principles for Cuts is a maximally "lazy" implementation, e.g. when mixing Cuts,
# we'd rather sum the feature matrices only after somebody actually calls "load_features". It helps to avoid
# an excessive storage size for data augmented in various ways.


FW = TypeVar("FW", bound=FeaturesWriter)


class Cut:
    """
    .. caution::
        :class:`~lhotse.cut.Cut` is just an abstract class -- the actual logic is implemented by its child classes (scroll down for references).

    :class:`~lhotse.cut.Cut` is a base class for audio cuts.
    An "audio cut" is a subset of a :class:`~lhotse.audio.Recording` -- it can also be thought of as a "view"
    or a pointer to a chunk of audio.
    It is not limited to audio data -- cuts may also point to (sub-spans of) precomputed
    :class:`~lhotse.features.base.Features`.

    Cuts are different from :class:`~lhotse.supervision.SupervisionSegment` in that they may be arbitrarily
    longer or shorter than supervisions; cuts may even contain multiple supervisions for creating contextual
    training data, and unsupervised regions that provide real or synthetic acoustic background context
    for the supervised segments.

    The following example visualizes how a cut may represent a part of a single-channel recording with
    two utterances and some background noise in between::

                          Recording
        |-------------------------------------------|
        "Hey, Matt!"     "Yes?"        "Oh, nothing"
        |----------|     |----|        |-----------|
                   Cut1
        |------------------------|

    This scenario can be represented in code, using :class:`~lhotse.cut.MonoCut`, as::

        >>> from lhotse import Recording, SupervisionSegment, MonoCut
        >>> rec = Recording(id='rec1', duration=10.0, sampling_rate=8000, num_samples=80000, sources=[...])
        >>> sups = [
        ...     SupervisionSegment(id='sup1', recording_id='rec1', start=0, duration=3.37, text='Hey, Matt!'),
        ...     SupervisionSegment(id='sup2', recording_id='rec1', start=4.5, duration=0.9, text='Yes?'),
        ...     SupervisionSegment(id='sup3', recording_id='rec1', start=6.9, duration=2.9, text='Oh, nothing'),
        ... ]
        >>> cut = MonoCut(id='rec1-cut1', start=0.0, duration=6.0, channel=0, recording=rec,
        ...     supervisions=[sups[0], sups[1]])

    .. note::
        All Cut classes assume that the :class:`~lhotse.supervision.SupervisionSegment` time boundaries are relative
        to the beginning of the cut.
        E.g. if the underlying :class:`~lhotse.audio.Recording` starts at 0s (always true), the cut starts at 100s,
        and the SupervisionSegment inside the cut starts at 3s, it really did start at 103rd second of the recording.
        In some cases, the supervision might have a negative start, or a duration exceeding the duration of the cut;
        this means that the supervision in the recording extends beyond the cut.

    Cut allows to check and read audio data or features data::

        >>> assert cut.has_recording
        >>> samples = cut.load_audio()
        >>> if cut.has_features:
        ...     feats = cut.load_features()

    It can be visualized, and listened to, inside Jupyter Notebooks::

        >>> cut.plot_audio()
        >>> cut.play_audio()
        >>> cut.plot_features()

    Cuts can be used with Lhotse's :class:`~lhotse.features.base.FeatureExtractor` to compute features.

        >>> from lhotse import Fbank
        >>> feats = cut.compute_features(extractor=Fbank())

    It is also possible to use a :class:`~lhotse.features.io.FeaturesWriter` to store the features and attach
    their manifest to a copy of the cut::

        >>> from lhotse import LilcomChunkyWriter
        >>> with LilcomChunkyWriter('feats.lca') as storage:
        ...     cut_with_feats = cut.compute_and_store_features(
        ...         extractor=Fbank(),
        ...         storage=storage
        ...     )

    Cuts have several methods that allow their manipulation, transformation, and mixing.
    Some examples (see the respective methods documentation for details)::

        >>> cut_2_to_4s = cut.truncate(offset=2, duration=2)
        >>> cut_padded = cut.pad(duration=10.0)
        >>> cut_extended = cut.extend_by(duration=5.0, direction='both')
        >>> cut_mixed = cut.mix(other_cut, offset_other_by=5.0, snr=20)
        >>> cut_append = cut.append(other_cut)
        >>> cut_24k = cut.resample(24000)
        >>> cut_sp = cut.perturb_speed(1.1)
        >>> cut_vp = cut.perturb_volume(2.)
        >>> cut_rvb = cut.reverb_rir(rir_recording)

    .. note::
        All cut transformations are performed lazily, on-the-fly, upon calling ``load_audio`` or ``load_features``.
        The stored waveforms and features are untouched.

    .. caution::
        Operations on cuts are not mutating -- they return modified copies of :class:`.Cut` objects,
        leaving the original object unmodified.

    A :class:`.Cut` that contains multiple segments (:class:`SupervisionSegment`) can be decayed into
    smaller cuts that correspond directly to supervisions::

        >>> smaller_cuts = cut.trim_to_supervisions()

    Cuts can be detached from parts of their metadata::

        >>> cut_no_feat = cut.drop_features()
        >>> cut_no_rec = cut.drop_recording()
        >>> cut_no_sup = cut.drop_supervisions()

    Finally, cuts provide convenience methods to compute feature frame and audio sample masks for supervised regions::

        >>> sup_frames = cut.supervisions_feature_mask()
        >>> sup_samples = cut.supervisions_audio_mask()

    See also:

        - :class:`lhotse.cut.MonoCut`
        - :class:`lhotse.cut.MixedCut`
        - :class:`lhotse.cut.CutSet`
    """

    # The following is the list of members and properties implemented by the child classes.
    # They are not abstract properties because dataclasses do not work well with the "abc" module.
    id: str
    start: Seconds
    duration: Seconds
    sampling_rate: int
    supervisions: List[SupervisionSegment]
    num_samples: Optional[int]
    num_frames: Optional[int]
    num_features: Optional[int]
    frame_shift: Optional[Seconds]
    features_type: Optional[str]
    has_recording: bool
    has_features: bool

    # The following is the list of methods implemented by the child classes.
    # They are not abstract methods because dataclasses do not work well with the "abc" module.
    # Check a specific child class for their documentation.
    from_dict: Callable[[Dict], "Cut"]
    load_audio: Callable[[], np.ndarray]
    load_features: Callable[[], np.ndarray]
    compute_and_store_features: Callable
    drop_features: Callable
    drop_recording: Callable
    drop_supervisions: Callable
    truncate: Callable
    pad: Callable
    extend_by: Callable
    resample: Callable
    perturb_speed: Callable
    perturb_tempo: Callable
    perturb_volume: Callable
    reverb_rir: Callable
    map_supervisions: Callable
    merge_supervisions: Callable
    filter_supervisions: Callable
    fill_supervision: Callable
    with_features_path_prefix: Callable
    with_recording_path_prefix: Callable

    @property
    def end(self) -> Seconds:
        return add_durations(
            self.start, self.duration, sampling_rate=self.sampling_rate
        )

    def to_dict(self) -> dict:
        d = asdict_nonull(self)
        return {**d, "type": type(self).__name__}

    @property
    def trimmed_supervisions(self) -> List[SupervisionSegment]:
        """
        Return the supervisions in this Cut that have modified time boundaries so as not to exceed
        the Cut's start or end.

        Note that when ``cut.supervisions`` is called, the supervisions may have negative ``start``
        values that indicate the supervision actually begins before the cut, or ``end`` values
        that exceed the Cut's duration (it means the supervision continued in the original recording
        after the Cut's ending).

        .. caution::
            For some tasks such as speech recognition (ASR), trimmed supervisions
            could result in corrupted training data. This is because a part of the transcript
            might actually reside outside of the cut.
        """
        return [s.trim(self.duration) for s in self.supervisions]

    def split(self, timestamp: Seconds) -> Tuple["Cut", "Cut"]:
        """
        Split a cut into two cuts at ``timestamp``, which is measured from the start of the cut.
        For example, a [0s - 10s] cut split at 4s yields:
            - left cut [0s - 4s]
            - right cut [4s - 10s]
        """
        assert 0 < timestamp < self.duration, f"0 < {timestamp} < {self.duration}"
        left = self.truncate(duration=timestamp)
        right = self.truncate(offset=timestamp)
        return left, right

    def mix(
        self,
        other: "Cut",
        offset_other_by: Seconds = 0.0,
        allow_padding: bool = False,
        snr: Optional[Decibels] = None,
        preserve_id: Optional[str] = None,
    ) -> "MixedCut":
        """Refer to :function:`~lhotse.cut.mix` documentation."""
        return mix(
            self,
            other,
            offset=offset_other_by,
            allow_padding=allow_padding,
            snr=snr,
            preserve_id=preserve_id,
        )

    def append(
        self,
        other: "Cut",
        snr: Optional[Decibels] = None,
        preserve_id: Optional[str] = None,
    ) -> "MixedCut":
        """
        Append the ``other`` Cut after the current Cut. Conceptually the same as ``mix`` but with an offset
        matching the current cuts length. Optionally scale down (positive SNR) or scale up (negative SNR)
        the ``other`` cut.
        Returns a MixedCut, which only keeps the information about the mix; actual mixing is performed
        during the call to ``load_features``.

        :param preserve_id: optional string ("left", "right"). When specified, append will preserve the cut ID
            of the left- or right-hand side argument. Otherwise, a new random ID is generated.
        """
        return mix(self, other, offset=self.duration, snr=snr, preserve_id=preserve_id)

    def compute_features(
        self,
        extractor: FeatureExtractor,
        augment_fn: Optional[AugmentFn] = None,
    ) -> np.ndarray:
        """
        Compute the features from this cut. This cut has to be able to load audio.

        :param extractor: a ``FeatureExtractor`` instance used to compute the features.
        :param augment_fn: optional ``WavAugmenter`` instance for audio augmentation.
        :return: a numpy ndarray with the computed features.
        """
        samples = self.load_audio()
        if augment_fn is not None:
            samples = augment_fn(samples, self.sampling_rate)
        return extractor.extract(samples, self.sampling_rate)

    def plot_audio(self):
        """
        Display a plot of the waveform. Requires matplotlib to be installed.
        """
        import matplotlib.pyplot as plt

        samples = self.load_audio().squeeze()
        fig, ax = plt.subplots()
        ax.plot(np.linspace(0, self.duration, len(samples)), samples)
        for supervision in self.supervisions:
            supervision = supervision.trim(self.duration)
            ax.axvspan(supervision.start, supervision.end, color="green", alpha=0.1)
        return ax

    def play_audio(self):
        """
        Display a Jupyter widget that allows to listen to the waveform.
        Works only in Jupyter notebook/lab or similar (e.g. Colab).
        """
        from IPython.display import Audio

        samples = self.load_audio().squeeze()
        return Audio(samples, rate=self.sampling_rate)

    def plot_features(self):
        """
        Display the feature matrix as an image. Requires matplotlib to be installed.
        """
        import matplotlib.pyplot as plt

        features = np.flip(self.load_features().transpose(1, 0), 0)
        return plt.matshow(features)

    def plot_alignment(self, alignment_type: str = "word"):
        """
        Display the alignment on top of a spectrogram. Requires matplotlib to be installed.
        """
        import matplotlib.pyplot as plt
        from lhotse import Fbank
        from lhotse.utils import compute_num_frames

        assert (
            len(self.supervisions) == 1
        ), "Cannot plot alignment: there has to be exactly one supervision in a Cut."
        sup = self.supervisions[0]
        assert (
            sup.alignment is not None and alignment_type in sup.alignment
        ), f"Cannot plot alignment: missing alignment field or alignment type '{alignment_type}'"

        fbank = Fbank()

        feats = self.compute_features(fbank)
        speaker = sup.speaker
        language = sup.language

        fig = plt.matshow(np.flip(feats.transpose(1, 0), 0))
        plt.title(
            "Cut ID:" + self.id + ", Speaker:" + speaker + ", Language:" + language
        )
        plt.tick_params(
            axis="both",
            which="major",
            labelbottom=True,
            labeltop=False,
            bottom=True,
            top=False,
        )

        for idx, item in enumerate(sup.alignment[alignment_type]):
            is_even = bool(idx % 2)
            end_frame = compute_num_frames(
                item.end,
                frame_shift=fbank.frame_shift,
                sampling_rate=self.sampling_rate,
            )
            plt.text(
                end_frame - 4,
                70 if is_even else 45,
                item.symbol,
                fontsize=12,
                color="w",
                rotation="vertical",
            )
            plt.axvline(end_frame, color="k")

        plt.show()

    def trim_to_supervisions(
        self,
        keep_overlapping: bool = True,
        min_duration: Optional[Seconds] = None,
        context_direction: Literal["center", "left", "right", "random"] = "center",
    ) -> List["Cut"]:
        """
        Splits the current :class:`.Cut` into as many cuts as there are supervisions (:class:`.SupervisionSegment`).
        These cuts have identical start times and durations as the supervisions.
        When there are overlapping supervisions, they can be kept or discarded via ``keep_overlapping`` flag.

        For example, the following cut::

                    Cut
            |-----------------|
             Sup1
            |----|  Sup2
               |-----------|

        is transformed into two cuts::

             Cut1
            |----|
             Sup1
            |----|
               Sup2
               |-|
                    Cut2
               |-----------|
               Sup1
               |-|
                    Sup2
               |-----------|

        :param keep_overlapping: when ``False``, it will discard parts of other supervisions that overlap with the
            main supervision. In the illustration above, it would discard ``Sup2`` in ``Cut1`` and ``Sup1`` in ``Cut2``.
            In this mode, we guarantee that there will always be exactly one supervision per cut.
        :param min_duration: An optional duration in seconds; specifying this argument will extend the cuts
            that would have been shorter than ``min_duration`` with actual acoustic context in the recording/features.
            If there are supervisions present in the context, they are kept when ``keep_overlapping`` is true.
            If there is not enough context, the returned cut will be shorter than ``min_duration``.
            If the supervision segment is longer than ``min_duration``, the return cut will be longer.
        :param context_direction: Which direction should the cut be expanded towards to include context.
            The value of "center" implies equal expansion to left and right;
            random uniformly samples a value between "left" and "right".
        :return: a list of cuts.
        """
        cuts = []
        supervisions_index = self.index_supervisions(index_mixed_tracks=True)
        for segment in self.supervisions:
            if segment.id in ("EN2001a-1", "EN2001a-488"):
                pass
            if min_duration is None:
                # Cut boundaries are equal to the supervision segment boundaries.
                new_start, new_duration = segment.start, segment.duration
            else:
                # Cut boundaries will be extended with some acoustic context.
                new_start, new_duration = compute_start_duration_for_extended_cut(
                    start=segment.start,
                    duration=segment.duration,
                    new_duration=min_duration,
                    direction=context_direction,
                )
            trimmed = self.truncate(
                offset=new_start,
                duration=new_duration,
                keep_excessive_supervisions=keep_overlapping,
                _supervisions_index=supervisions_index,
            )
            if not keep_overlapping:
                # Ensure that there is exactly one supervision per cut.
                trimmed = trimmed.filter_supervisions(lambda s: s.id == segment.id)
            cuts.append(trimmed)
        return cuts

    def cut_into_windows(
        self,
        duration: Seconds,
        hop: Optional[Seconds] = None,
        keep_excessive_supervisions: bool = True,
    ) -> List["Cut"]:
        """
        Return a list of shorter cuts, made by traversing this cut in windows of
        ``duration`` seconds by ``hop`` seconds.

        The last window might have a shorter duration if there was not enough audio,
        so you might want to use either filter or pad the results.

        :param duration: Desired duration of the new cuts in seconds.
        :param hop: Shift between the windows in the new cuts in seconds.
        :param keep_excessive_supervisions: bool. When a cut is truncated in the
            middle of a supervision segment, should the supervision be kept.
        :return: a list of cuts made from shorter duration windows.
        """
        if not hop:
            hop = duration
        new_cuts = []
        n_windows = compute_num_windows(self.duration, duration, hop)
        for i in range(n_windows):
            new_cuts.append(
                self.truncate(
                    offset=hop * i,
                    duration=duration,
                    keep_excessive_supervisions=keep_excessive_supervisions,
                )
            )
        return new_cuts

    def index_supervisions(
        self, index_mixed_tracks: bool = False, keep_ids: Optional[Set[str]] = None
    ) -> Dict[str, IntervalTree]:
        """
        Create a two-level index of supervision segments. It is a mapping from a Cut's ID to an
        interval tree that contains the supervisions of that Cut.

        The interval tree can be efficiently queried for overlapping and/or enveloping segments.
        It helps speed up some operations on Cuts of very long recordings (1h+) that contain many
        supervisions.

        :param index_mixed_tracks: Should the tracks of MixedCut's be indexed as additional, separate entries.
        :param keep_ids: If specified, we will only index the supervisions with the specified IDs.
        :return: a mapping from Cut ID to an interval tree of SupervisionSegments.
        """
        keep_ids = ifnone(keep_ids, SetContainingAnything())
        indexed = {
            self.id: IntervalTree(
                Interval(s.start, s.end, s)
                for s in self.supervisions
                if s.id in keep_ids
            )
        }
        if index_mixed_tracks:
            if isinstance(self, MixedCut):
                for track in self.tracks:
                    indexed[track.cut.id] = IntervalTree(
                        Interval(s.start, s.end, s)
                        for s in track.cut.supervisions
                        if s.id in keep_ids
                    )
        return indexed

    @deprecated(
        "Cut.compute_and_store_recording will be removed in a future release. Please use save_audio() instead."
    )
    def compute_and_store_recording(
        self,
        storage_path: Pathlike,
        augment_fn: Optional[AugmentFn] = None,
    ) -> "MonoCut":
        """
        Store this cut's waveform as audio recording to disk.

        :param storage_path: The path to location where we will store the audio recordings.
        :param augment_fn: an optional callable used for audio augmentation.
            Be careful with the types of augmentations used: if they modify
            the start/end/duration times of the cut and its supervisions,
            you will end up with incorrect supervision information when using this API.
            E.g. for speed perturbation, use ``CutSet.perturb_speed()`` instead.
        :return: a new MonoCut instance.
        """
        return self.save_audio(storage_path=storage_path, augment_fn=augment_fn)

    def save_audio(
        self,
        storage_path: Pathlike,
        augment_fn: Optional[AugmentFn] = None,
    ) -> "MonoCut":
        """
        Store this cut's waveform as audio recording to disk.

        :param storage_path: The path to location where we will store the audio recordings.
        :param augment_fn: an optional callable used for audio augmentation.
            Be careful with the types of augmentations used: if they modify
            the start/end/duration times of the cut and its supervisions,
            you will end up with incorrect supervision information when using this API.
            E.g. for speed perturbation, use ``CutSet.perturb_speed()`` instead.
        :return: a new MonoCut instance.
        """
        import torchaudio

        storage_path = Path(storage_path)
        samples = self.load_audio()
        if augment_fn is not None:
            samples = augment_fn(samples, self.sampling_rate)

        torchaudio.save(
            str(storage_path), torch.as_tensor(samples), sample_rate=self.sampling_rate
        )
        recording = Recording(
            id=storage_path.stem,
            sampling_rate=self.sampling_rate,
            num_samples=samples.shape[1],
            duration=samples.shape[1] / self.sampling_rate,
            sources=[
                AudioSource(
                    type="file",
                    channels=[0],
                    source=str(storage_path),
                )
            ],
        )
        return MonoCut(
            id=self.id,
            start=0,
            duration=recording.duration,
            channel=0,
            supervisions=self.supervisions,
            recording=recording,
            custom=self.custom if hasattr(self, "custom") else None,
        )

    def speakers_feature_mask(
        self,
        min_speaker_dim: Optional[int] = None,
        speaker_to_idx_map: Optional[Dict[str, int]] = None,
        use_alignment_if_exists: Optional[str] = None,
    ) -> np.ndarray:
        """
        Return a matrix of per-speaker activity in a cut. The matrix shape is (num_speakers, num_frames),
        and its values are 0 for nonspeech **frames** and 1 for speech **frames** for each respective speaker.

        This is somewhat inspired by the TS-VAD setup: https://arxiv.org/abs/2005.07272

        :param min_speaker_dim: optional int, when specified it will enforce that the matrix shape is at least
            that value (useful for datasets like CHiME 6 where the number of speakers is always 4, but some cuts
            might have less speakers than that).
        :param speaker_to_idx_map: optional dict mapping speaker names (strings) to their global indices (ints).
            Useful when you want to preserve the order of the speakers (e.g. speaker XYZ is always mapped to index 2)
        :param use_alignment_if_exists: optional str, key for alignment type to use for generating the mask. If not
            exists, fall back on supervision time spans.
        """
        assert self.has_features, (
            f"No features available. "
            f"Can't compute supervisions feature mask for cut with ID: {self.id}."
        )
        if speaker_to_idx_map is None:
            speaker_to_idx_map = {
                spk: idx
                for idx, spk in enumerate(
                    sorted(set(s.speaker for s in self.supervisions))
                )
            }
        num_speakers = len(speaker_to_idx_map)
        if min_speaker_dim is not None:
            num_speakers = min(min_speaker_dim, num_speakers)
        mask = np.zeros((num_speakers, self.num_frames))
        for supervision in self.supervisions:
            speaker_idx = speaker_to_idx_map[supervision.speaker]
            if (
                use_alignment_if_exists
                and supervision.alignment
                and use_alignment_if_exists in supervision.alignment
            ):
                for ali in supervision.alignment[use_alignment_if_exists]:
                    st = round(ali.start / self.frame_shift) if ali.start > 0 else 0
                    et = (
                        round(ali.end / self.frame_shift)
                        if ali.end < self.duration
                        else self.num_frames
                    )
                    mask[speaker_idx, st:et] = 1
            else:
                st = (
                    round(supervision.start / self.frame_shift)
                    if supervision.start > 0
                    else 0
                )
                et = (
                    round(supervision.end / self.frame_shift)
                    if supervision.end < self.duration
                    else self.num_frames
                )
                mask[speaker_idx, st:et] = 1
        return mask

    def speakers_audio_mask(
        self,
        min_speaker_dim: Optional[int] = None,
        speaker_to_idx_map: Optional[Dict[str, int]] = None,
        use_alignment_if_exists: Optional[str] = None,
    ) -> np.ndarray:
        """
        Return a matrix of per-speaker activity in a cut. The matrix shape is (num_speakers, num_samples),
        and its values are 0 for nonspeech **samples** and 1 for speech **samples** for each respective speaker.

        This is somewhat inspired by the TS-VAD setup: https://arxiv.org/abs/2005.07272

        :param min_speaker_dim: optional int, when specified it will enforce that the matrix shape is at least
            that value (useful for datasets like CHiME 6 where the number of speakers is always 4, but some cuts
            might have less speakers than that).
        :param speaker_to_idx_map: optional dict mapping speaker names (strings) to their global indices (ints).
            Useful when you want to preserve the order of the speakers (e.g. speaker XYZ is always mapped to index 2)
        :param use_alignment_if_exists: optional str, key for alignment type to use for generating the mask. If not
            exists, fall back on supervision time spans.
        """
        assert self.has_recording, (
            f"No recording available. "
            f"Can't compute supervisions audio mask for cut with ID: {self.id}."
        )
        if speaker_to_idx_map is None:
            speaker_to_idx_map = {
                spk: idx
                for idx, spk in enumerate(
                    sorted(set(s.speaker for s in self.supervisions))
                )
            }
        num_speakers = len(speaker_to_idx_map)
        if min_speaker_dim is not None:
            num_speakers = min(min_speaker_dim, num_speakers)
        mask = np.zeros((num_speakers, self.num_samples))
        for supervision in self.supervisions:
            speaker_idx = speaker_to_idx_map[supervision.speaker]
            if (
                use_alignment_if_exists
                and supervision.alignment
                and use_alignment_if_exists in supervision.alignment
            ):
                for ali in supervision.alignment[use_alignment_if_exists]:
                    st = (
                        compute_num_samples(ali.start, self.sampling_rate)
                        if ali.start > 0
                        else 0
                    )
                    et = (
                        compute_num_samples(ali.end, self.sampling_rate)
                        if ali.end < self.duration
                        else compute_num_samples(self.duration, self.sampling_rate)
                    )
                    mask[speaker_idx, st:et] = 1
            else:
                st = (
                    compute_num_samples(supervision.start, self.sampling_rate)
                    if supervision.start > 0
                    else 0
                )
                et = (
                    compute_num_samples(supervision.end, self.sampling_rate)
                    if supervision.end < self.duration
                    else compute_num_samples(self.duration, self.sampling_rate)
                )
                mask[speaker_idx, st:et] = 1
        return mask

    def supervisions_feature_mask(
        self, use_alignment_if_exists: Optional[str] = None
    ) -> np.ndarray:
        """
        Return a 1D numpy array with value 1 for **frames** covered by at least one supervision,
        and 0 for **frames** not covered by any supervision.

        :param use_alignment_if_exists: optional str, key for alignment type to use for generating the mask. If not
            exists, fall back on supervision time spans.
        """
        return compute_supervisions_frame_mask(
            self, use_alignment_if_exists=use_alignment_if_exists
        )

    def supervisions_audio_mask(
        self, use_alignment_if_exists: Optional[str] = None
    ) -> np.ndarray:
        """
        Return a 1D numpy array with value 1 for **samples** covered by at least one supervision,
        and 0 for **samples** not covered by any supervision.

        :param use_alignment_if_exists: optional str, key for alignment type to use for generating the mask. If not
            exists, fall back on supervision time spans.
        """
        assert self.has_recording, (
            f"No recording available. "
            f"Can't compute supervisions audio mask for cut with ID: {self.id}."
        )
        mask = np.zeros(self.num_samples, dtype=np.float32)
        for supervision in self.supervisions:
            if (
                use_alignment_if_exists
                and supervision.alignment
                and use_alignment_if_exists in supervision.alignment
            ):
                for ali in supervision.alignment[use_alignment_if_exists]:
                    st = round(ali.start * self.sampling_rate) if ali.start > 0 else 0
                    et = (
                        round(ali.end * self.sampling_rate)
                        if ali.end < self.duration
                        else self.duration * self.sampling_rate
                    )
                    mask[st:et] = 1.0
            else:
                st = (
                    round(supervision.start * self.sampling_rate)
                    if supervision.start > 0
                    else 0
                )
                et = (
                    round(supervision.end * self.sampling_rate)
                    if supervision.end < self.duration
                    else self.duration * self.sampling_rate
                )
                mask[st:et] = 1.0
        return mask

    def with_id(self, id_: str) -> "Cut":
        """Return a copy of the Cut with a new ID."""
        return fastcopy(self, id=id_)


@dataclass
class MonoCut(Cut):
    """
    :class:`~lhotse.cut.MonoCut` is a :class:`~lhotse.cut.Cut` of a single channel of
    a :class:`~lhotse.audio.Recording`. In addition to Cut, it has a specified channel attribute. This is the most commonly used type of cut.

    Please refer to the documentation of :class:`~lhotse.cut.Cut` to learn more about using cuts.

    See also:

        - :class:`lhotse.cut.Cut`
        - :class:`lhotse.cut.MixedCut`
        - :class:`lhotse.cut.CutSet`
    """

    id: str

    # Begin and duration are needed to specify which chunk of features/recording to load.
    start: Seconds
    duration: Seconds
    channel: int

    # Supervisions that will be used as targets for model training later on. They don't have to cover the whole
    # cut duration. They also might overlap.
    supervisions: List[SupervisionSegment] = field(default_factory=list)

    # The features can span longer than the actual cut - the Features object "knows" its start and end time
    # within the underlying recording. We can expect the interval [begin, begin + duration] to be a subset of the
    # interval represented in features.
    features: Optional[Features] = None

    # For the cases that the model was trained by raw audio instead of features
    recording: Optional[Recording] = None

    # Store anything else the user might want.
    custom: Optional[Dict[str, Any]] = None

    def __setattr__(self, key: str, value: Any):
        """
        This magic function is called when the user tries to set an attribute.
        We use it as syntactic sugar to store custom attributes in ``self.custom``
        field, so that they can be (de)serialized later.
        """
        if key in self.__dataclass_fields__:
            super().__setattr__(key, value)
        else:
            custom = ifnone(self.custom, {})
            custom[key] = value
            self.custom = custom

    def __getattr__(self, name: str) -> Any:
        """
        This magic function is called when the user tries to access an attribute
        of :class:`.MonoCut` that doesn't exist. It is used for accessing the custom
        attributes of cuts.

        We use it to look up the ``custom`` field: when it's None or empty,
        we'll just raise AttributeError as usual.
        If ``item`` is found in ``custom``, we'll return ``custom[item]``.
        If ``item`` starts with "load_", we'll assume the name of the relevant
        attribute comes after that, and that value of that field is of type
        :class:`~lhotse.array.Array` or :class:`~lhotse.array.TemporalArray`.
        We'll return its ``load`` method to call by the user.

        Example of attaching and reading an alignment as TemporalArray::

            >>> cut = MonoCut('cut1', start=0, duration=4, channel=0)
            >>> cut.alignment = TemporalArray(...)
            >>> ali = cut.load_alignment()

        """
        custom = self.custom
        if custom is None:
            raise AttributeError(f"No such attribute: {name}")
        if name in custom:
            # Somebody accesses raw [Temporal]Array manifest
            # or wrote a custom piece of metadata into MonoCut.
            return self.custom[name]
        elif name.startswith("load_"):
            # Return the method for loading [Temporal]Arrays,
            # to be invoked by the user.
            attr_name = name[5:]
            return partial(self.load_custom, attr_name)
        raise AttributeError(f"No such attribute: {name}")

    def load_custom(self, name: str) -> np.ndarray:
        """
        Load custom data as numpy array. The custom data is expected to have
        been stored in cuts ``custom`` field as an :class:`~lhotse.array.Array` or
        :class:`~lhotse.array.TemporalArray` manifest.

        .. note:: It works with Array manifests stored via attribute assignments,
            e.g.: ``cut.my_custom_data = Array(...)``.

        :param name: name of the custom attribute.
        :return: a numpy array with the data.
        """
        from lhotse.array import Array, TemporalArray

        value = self.custom.get(name)
        if isinstance(value, Array):
            # Array does not support slicing.
            return value.load()
        elif isinstance(value, TemporalArray):
            # TemporalArray supports slicing.
            return value.load(start=self.start, duration=self.duration)
        elif isinstance(value, Recording):
            # Recording supports slicing.
            return value.load_audio(
                channels=self.channel, offset=self.start, duration=self.duration
            )
        else:
            raise ValueError(
                f"To load {name}, the cut needs to have field {name} (or cut.custom['{name}']) "
                f"defined, and its value has to be a manifest of type Array or TemporalArray."
            )

    @property
    def recording_id(self) -> str:
        return self.recording.id if self.has_recording else self.features.recording_id

    @property
    def has_features(self) -> bool:
        return self.features is not None

    @property
    def has_recording(self) -> bool:
        return self.recording is not None

    @property
    def frame_shift(self) -> Optional[Seconds]:
        return self.features.frame_shift if self.has_features else None

    @property
    def num_frames(self) -> Optional[int]:
        return (
            compute_num_frames(
                duration=self.duration,
                frame_shift=self.frame_shift,
                sampling_rate=self.sampling_rate,
            )
            if self.has_features
            else None
        )

    @property
    def num_samples(self) -> Optional[int]:
        return (
            compute_num_samples(self.duration, self.sampling_rate)
            if self.has_recording
            else None
        )

    @property
    def num_features(self) -> Optional[int]:
        return self.features.num_features if self.has_features else None

    @property
    def features_type(self) -> Optional[str]:
        return self.features.type if self.has_features else None

    @property
    def sampling_rate(self) -> int:
        return (
            self.features.sampling_rate
            if self.has_features
            else self.recording.sampling_rate
        )

    @rich_exception_info
    def load_features(self) -> Optional[np.ndarray]:
        """
        Load the features from the underlying storage and cut them to the relevant
        [begin, duration] region of the current MonoCut.
        """
        if self.has_features:
            feats = self.features.load(start=self.start, duration=self.duration)
            # Note: we forgive off-by-one errors in the feature matrix frames
            #       due to various hard-to-predict floating point arithmetic issues.
            #       If needed, we will remove or duplicate the last frame to be
            #       consistent with the manifests declared "num_frames".
            if feats.shape[0] - self.num_frames == 1:
                feats = feats[: self.num_frames, :]
            elif feats.shape[0] - self.num_frames == -1:
                feats = np.concatenate((feats, feats[-1:, :]), axis=0)
            return feats
        return None

    @rich_exception_info
    def load_audio(self) -> Optional[np.ndarray]:
        """
        Load the audio by locating the appropriate recording in the supplied RecordingSet.
        The audio is trimmed to the [begin, end] range specified by the MonoCut.

        :return: a numpy ndarray with audio samples, with shape (1 <channel>, N <samples>)
        """
        if self.has_recording:
            return self.recording.load_audio(
                channels=self.channel,
                offset=self.start,
                duration=self.duration,
            )
        return None

    def move_to_memory(
        self,
        audio_format: str = "flac",
        load_audio: bool = True,
        load_features: bool = True,
        load_custom: bool = True,
    ) -> "MonoCut":
        """
        Load data (audio, features, or custom arrays) into memory and attach them
        to a copy of the manifest. This is useful when you want to store cuts together
        with the actual data in some binary format that enables sequential data reads.

        Audio is encoded with ``audio_format`` (compatible with ``torchaudio.save``),
        floating point features are encoded with lilcom, and other arrays are pickled.
        """

        # Handle moving audio to memory.
        if not load_audio or not self.has_recording:
            recording = self.recording
        else:
            recording = self.recording.move_to_memory(
                channels=self.channel,
                offset=self.start,
                duration=self.duration,
                format=audio_format,
            )

        # Handle moving features to memory.
        if not load_features or not self.has_features:
            features = self.features
        else:
            features = self.features.move_to_memory(
                start=self.start, duration=self.duration
            )

        # Handle moving custom arrays to memory.
        if not load_custom or self.custom is None:
            custom = self.custom
        else:
            from lhotse.array import Array, TemporalArray

            custom = {
                # Case 1: Array
                k: v.move_to_memory() if isinstance(v, Array)
                # Case 2: TemporalArray
                else v.move_to_memory(start=self.start, duration=self.duration)
                if isinstance(v, TemporalArray)
                # Case 3: anything else
                else v
                for k, v in self.custom.items()
            }

        cut = fastcopy(
            self,
            # note: cut's start is relative to the start of the recording/features;
            # since we moved to memory only a subset of recording/features that
            # corresponds to this cut, the start is always 0.
            start=0.0,
            recording=recording,
            features=features,
            custom=custom,
        )
        return cut

    def drop_features(self) -> "MonoCut":
        """Return a copy of the current :class:`.MonoCut`, detached from ``features``."""
        assert (
            self.has_recording
        ), f"Cannot detach features from a MonoCut with no Recording (cut ID = {self.id})."
        return fastcopy(self, features=None)

    def drop_recording(self) -> "MonoCut":
        """Return a copy of the current :class:`.MonoCut`, detached from ``recording``."""
        assert (
            self.has_features
        ), f"Cannot detach recording from a MonoCut with no Features (cut ID = {self.id})."
        return fastcopy(self, recording=None)

    def drop_supervisions(self) -> "MonoCut":
        """Return a copy of the current :class:`.MonoCut`, detached from ``supervisions``."""
        return fastcopy(self, supervisions=[])

    def fill_supervision(
        self, add_empty: bool = True, shrink_ok: bool = False
    ) -> "MonoCut":
        """
        Fills the whole duration of a cut with a supervision segment.

        If the cut has one supervision, its start is set to 0 and duration is set to ``cut.duration``.
        Note: this may either expand a supervision that was shorter than a cut, or shrink a supervision
        that exceeds the cut.

        If there are no supervisions, we will add an empty one when ``add_empty==True``, otherwise
        we won't change anything.

        If there are two or more supervisions, we will raise an exception.

        :param add_empty: should we add an empty supervision with identical time bounds as the cut.
        :param shrink_ok: should we raise an error if a supervision would be shrank as a result
            of calling this method.
        """
        if len(self.supervisions) == 0:
            if not add_empty:
                return self
            sups = [
                SupervisionSegment(
                    id=self.id,
                    recording_id=self.recording_id,
                    start=0,
                    duration=self.duration,
                    channel=self.channel,
                )
            ]
        else:
            assert (
                len(self.supervisions) == 1
            ), f"Cannot expand more than one supervision (found {len(self.supervisions)}."
            old_sup = self.supervisions[0]
            if isclose(old_sup.start, 0) and isclose(old_sup.duration, self.duration):
                return self
            if old_sup.start < 0 or old_sup.end > self.end and not shrink_ok:
                raise ValueError(
                    f"Cannot shrink supervision (start={old_sup.start}, end={old_sup.end}) to cut "
                    f"(start=0, duration={self.duration}) because the argument `shrink_ok` is `False`. "
                    f"Note: this check prevents accidental data loss for speech recognition, "
                    f"as supervision exceeding a cut indicates there might be some spoken content "
                    f"beyond cuts start or end (an ASR model would be trained to predict more text than "
                    f"spoken in the audio). If this is okay, set `shrink_ok` to `True`."
                )
            sups = [fastcopy(old_sup, start=0, duration=self.duration)]

        return fastcopy(self, supervisions=sups)

    def compute_and_store_features(
        self,
        extractor: FeatureExtractor,
        storage: FeaturesWriter,
        augment_fn: Optional[AugmentFn] = None,
        *args,
        **kwargs,
    ) -> Cut:
        """
        Compute the features from this cut, store them on disk, and attach a feature manifest to this cut.
        This cut has to be able to load audio.

        :param extractor: a ``FeatureExtractor`` instance used to compute the features.
        :param storage: a ``FeaturesWriter`` instance used to write the features to a storage.
        :param augment_fn: an optional callable used for audio augmentation.
        :return: a new ``MonoCut`` instance with a ``Features`` manifest attached to it.
        """
        features_info = extractor.extract_from_samples_and_store(
            samples=self.load_audio(),
            storage=storage,
            sampling_rate=self.sampling_rate,
            offset=self.start,
            channel=self.channel,
            augment_fn=augment_fn,
        )
        # The fastest way to instantiate a copy of the cut with a Features object attached
        return fastcopy(self, features=features_info)

    def truncate(
        self,
        *,
        offset: Seconds = 0.0,
        duration: Optional[Seconds] = None,
        keep_excessive_supervisions: bool = True,
        preserve_id: bool = False,
        _supervisions_index: Optional[Dict[str, IntervalTree]] = None,
    ) -> "MonoCut":
        """
        Returns a new MonoCut that is a sub-region of the current MonoCut.

        Note that no operation is done on the actual features or recording -
        it's only during the call to :meth:`MonoCut.load_features` / :meth:`MonoCut.load_audio`
        when the actual changes happen (a subset of features/audio is loaded).

        .. hint::

            To extend a cut by a fixed duration, use the :meth:`MonoCut.extend_by` method.

        :param offset: float (seconds), controls the start of the new cut relative to the current MonoCut's start.
            E.g., if the current MonoCut starts at 10.0, and offset is 2.0, the new start is 12.0.
        :param duration: optional float (seconds), controls the duration of the resulting MonoCut.
            By default, the duration is (end of the cut before truncation) - (offset).
        :param keep_excessive_supervisions: bool. Since trimming may happen inside a SupervisionSegment,
            the caller has an option to either keep or discard such supervisions.
        :param preserve_id: bool. Should the truncated cut keep the same ID or get a new, random one.
        :param _supervisions_index: an IntervalTree; when passed, allows to speed up processing of Cuts with a very
            large number of supervisions. Intended as an internal parameter.
        :return: a new MonoCut instance. If the current MonoCut is shorter than the duration, return None.
        """
        assert (
            offset >= 0
        ), f"Offset for truncate must be non-negative (provided {offset})."
        new_start = max(
            add_durations(self.start, offset, sampling_rate=self.sampling_rate), 0
        )
        until = add_durations(
            offset,
            duration if duration is not None else self.duration,
            sampling_rate=self.sampling_rate,
        )
        new_duration = add_durations(until, -offset, sampling_rate=self.sampling_rate)
        assert new_duration > 0.0, f"new_duration={new_duration}"
        # duration_past_end = (new_start + new_duration) - (self.start + self.duration)
        duration_past_end = add_durations(
            new_start,
            new_duration,
            -self.start,
            -self.duration,
            sampling_rate=self.sampling_rate,
        )
        if duration_past_end > 0:
            # When the end of the MonoCut has been exceeded, trim the new duration to not exceed the old MonoCut's end.
            new_duration = add_durations(
                new_duration, -duration_past_end, sampling_rate=self.sampling_rate
            )

        if _supervisions_index is None:
            criterion = overlaps if keep_excessive_supervisions else overspans
            new_time_span = TimeSpan(start=0, end=new_duration)
            new_supervisions = (
                segment.with_offset(-offset) for segment in self.supervisions
            )
            supervisions = [
                segment
                for segment in new_supervisions
                if criterion(new_time_span, segment)
            ]
        else:
            tree = _supervisions_index[self.id]
            # Below we select which method should be called on the IntervalTree object.
            # The result of calling that method with a range of (begin, end) is an iterable
            # of Intervals that contain the SupervisionSegments matching our criterion.
            # We call "interval.data" to obtain the underlying SupervisionSegment.
            # Additionally, when the method is tree.envelop, we use a small epsilon to
            # extend the searched boundaries to account for possible float arithmetic errors.
            if keep_excessive_supervisions:
                intervals = tree.overlap(begin=offset, end=offset + new_duration)
            else:
                intervals = tree.envelop(
                    begin=offset - 1e-3, end=offset + new_duration + 1e-3
                )
            supervisions = []
            for interval in intervals:
                # We are going to measure the overlap ratio of the supervision with the "truncated" cut
                # and reject segments that overlap less than 1%. This way we can avoid quirks and errors
                # of limited float precision.
                olap_ratio = measure_overlap(
                    interval.data, TimeSpan(offset, offset + new_duration)
                )
                if olap_ratio > 0.01:
                    supervisions.append(interval.data.with_offset(-offset))

        return fastcopy(
            self,
            id=self.id if preserve_id else str(uuid4()),
            start=new_start,
            duration=new_duration,
            supervisions=sorted(supervisions, key=lambda s: s.start),
        )

    def extend_by(
        self,
        *,
        duration: Seconds,
        direction: str = "both",
        preserve_id: bool = False,
    ) -> "MonoCut":
        """
        Returns a new MonoCut that is an extended region of the current MonoCut by extending
        the cut by a fixed duration in the specified direction.

        Note that no operation is done on the actual features or recording -
        it's only during the call to :meth:`MonoCut.load_features` / :meth:`MonoCut.load_audio`
        when the actual changes happen (an extended version of features/audio is loaded).

        .. hint::

            This method extends a cut by a given duration, either to the left or to the right (or both), using
            the "real" content of the recording that the cut is part of. For example, a MonoCut spanning
            the region from 2s to 5s in a recording, when extended by 2s to the right, will now span
            the region from 2s to 7s in the same recording (provided the recording length exceeds 7s).
            If the recording is shorter, the cut will only be extended up to the duration of the recording.
            To "expand" a cut by padding, use :meth:`MonoCut.pad`. To "truncate" a cut, use :meth:`MonoCut.truncate`.

        .. hint::

            If `direction` is "both", the resulting cut will be extended by the specified duration in
            both directions. This is different from the usage in :meth:`MonoCut.pad` where a padding
            equal to 0.5*duration is added to both sides.

        :param duration: float (seconds), specifies the duration by which the cut should be extended.
        :param direction: string, 'left', 'right' or 'both'. Determines whether to extend on the left,
            right, or both sides. If 'both', extend on both sides by the duration specified in `duration`.
        :param preserve_id: bool. Should the extended cut keep the same ID or get a new, random one.
        :return: a new MonoCut instance.
        """
        from lhotse.array import TemporalArray

        assert duration >= 0, f"Duration must be non-negative (provided {duration})."

        new_start, new_end = self.start, self.end
        if direction == "left" or direction == "both":
            new_start = max(self.start - duration, 0)
        if direction == "right" or direction == "both":
            new_end = min(self.end + duration, self.recording.duration)

        new_duration = add_durations(
            new_end, -new_start, sampling_rate=self.sampling_rate
        )

        new_supervisions = (
            segment.with_offset(
                add_durations(self.start, -new_start, sampling_rate=self.sampling_rate)
            )
            for segment in self.supervisions
        )

        def _this_exceeds_duration(attribute: Union[Features, TemporalArray]) -> bool:
            # We compare in terms of frames, not seconds, to avoid rounding errors.
            # We also allow a tolerance of 1 frame on either side.
            new_start_frames = compute_num_frames(
                new_start, attribute.frame_shift, self.sampling_rate
            )
            new_end_frames = compute_num_frames(
                new_end, attribute.frame_shift, self.sampling_rate
            )
            attribute_start = compute_num_frames(
                attribute.start, attribute.frame_shift, self.sampling_rate
            )
            attribute_end = attribute_start + attribute.num_frames
            return (new_start_frames < attribute_start - 1) or (
                new_end_frames > attribute_end + 1
            )

        feature_kwargs = {}
        if self.has_features:
            if _this_exceeds_duration(self.features):
                logging.warning(
                    "Attempting to extend a MonoCut that exceeds the range of pre-computed features. "
                    "The feature manifest will be detached."
                )
                feature_kwargs["features"] = None

        custom_kwargs = {}
        if self.custom is not None:
            for name, array in self.custom.items():
                custom_kwargs[name] = array
                if isinstance(array, TemporalArray):
                    if _this_exceeds_duration(array):
                        logging.warning(
                            f"Attempting to extend a MonoCut that exceeds the range of pre-computed custom data '{name}'. "
                            "The custom data will be detached."
                        )
                        custom_kwargs[name] = None

        return fastcopy(
            self,
            id=self.id if preserve_id else str(uuid4()),
            start=new_start,
            duration=new_duration,
            supervisions=sorted(new_supervisions, key=lambda s: s.start),
            **feature_kwargs,
            custom=custom_kwargs,
        )

    def pad(
        self,
        duration: Seconds = None,
        num_frames: int = None,
        num_samples: int = None,
        pad_feat_value: float = LOG_EPSILON,
        direction: str = "right",
        preserve_id: bool = False,
        pad_value_dict: Optional[Dict[str, Union[int, float]]] = None,
    ) -> Cut:
        """
        Return a new MixedCut, padded with zeros in the recording, and ``pad_feat_value`` in each feature bin.

        The user can choose to pad either to a specific `duration`; a specific number of frames `max_frames`;
        or a specific number of samples `num_samples`. The three arguments are mutually exclusive.

        :param duration: The cut's minimal duration after padding.
        :param num_frames: The cut's total number of frames after padding.
        :param num_samples: The cut's total number of samples after padding.
        :param pad_feat_value: A float value that's used for padding the features.
            By default we assume a log-energy floor of approx. -23 (1e-10 after exp).
        :param direction: string, 'left', 'right' or 'both'. Determines whether the padding is added before or after
            the cut.
        :param preserve_id: When ``True``, preserves the cut ID before padding.
            Otherwise, a new random ID is generated for the padded cut (default).
        :param pad_value_dict: Optional dict that specifies what value should be used
            for padding arrays in custom attributes.
        :return: a padded MixedCut if duration is greater than this cut's duration, otherwise ``self``.
        """
        return pad(
            self,
            duration=duration,
            num_frames=num_frames,
            num_samples=num_samples,
            pad_feat_value=pad_feat_value,
            direction=direction,
            preserve_id=preserve_id,
            pad_value_dict=pad_value_dict,
        )

    def resample(self, sampling_rate: int, affix_id: bool = False) -> "MonoCut":
        """
        Return a new ``MonoCut`` that will lazily resample the audio while reading it.
        This operation will drop the feature manifest, if attached.
        It does not affect the supervision.

        :param sampling_rate: The new sampling rate.
        :param affix_id: Should we modify the ID (useful if both versions of the same
            cut are going to be present in a single manifest).
        :return: a modified copy of the current ``MonoCut``.
        """
        assert self.has_recording, "Cannot resample a MonoCut without Recording."
        return fastcopy(
            self,
            id=f"{self.id}_rs{sampling_rate}" if affix_id else self.id,
            recording=self.recording.resample(sampling_rate),
            features=None,
        )

    def perturb_speed(self, factor: float, affix_id: bool = True) -> "MonoCut":
        """
        Return a new ``MonoCut`` that will lazily perturb the speed while loading audio.
        The ``num_samples``, ``start`` and ``duration`` fields are updated to reflect the
        shrinking/extending effect of speed.
        We are also updating the time markers of the underlying ``Recording`` and the supervisions.

        :param factor: The speed will be adjusted this many times (e.g. factor=1.1 means 1.1x faster).
        :param affix_id: When true, we will modify the ``MonoCut.id`` field
            by affixing it with "_sp{factor}".
        :return: a modified copy of the current ``MonoCut``.
        """
        # Pre-conditions
        assert (
            self.has_recording
        ), "Cannot perturb speed on a MonoCut without Recording."
        if self.has_features:
            logging.warning(
                "Attempting to perturb speed on a MonoCut that references pre-computed features. "
                "The feature manifest will be detached, as we do not support feature-domain "
                "speed perturbation."
            )
            self.features = None
        # Actual audio perturbation.
        recording_sp = self.recording.perturb_speed(factor=factor, affix_id=affix_id)
        # Match the supervision's start and duration to the perturbed audio.
        # Since SupervisionSegment "start" is relative to the MonoCut's, it's okay (and necessary)
        # to perturb it as well.
        supervisions_sp = [
            s.perturb_speed(
                factor=factor, sampling_rate=self.sampling_rate, affix_id=affix_id
            )
            for s in self.supervisions
        ]
        # New start and duration have to be computed through num_samples to be accurate
        start_samples = perturb_num_samples(
            compute_num_samples(self.start, self.sampling_rate), factor
        )
        new_start = start_samples / self.sampling_rate
        new_num_samples = perturb_num_samples(self.num_samples, factor)
        new_duration = new_num_samples / self.sampling_rate
        return fastcopy(
            self,
            id=f"{self.id}_sp{factor}" if affix_id else self.id,
            recording=recording_sp,
            supervisions=supervisions_sp,
            duration=new_duration,
            start=new_start,
        )

    def perturb_tempo(self, factor: float, affix_id: bool = True) -> "MonoCut":
        """
        Return a new ``MonoCut`` that will lazily perturb the tempo while loading audio.

        Compared to speed perturbation, tempo preserves pitch.
        The ``num_samples``, ``start`` and ``duration`` fields are updated to reflect the
        shrinking/extending effect of speed.
        We are also updating the time markers of the underlying ``Recording`` and the supervisions.

        :param factor: The tempo will be adjusted this many times (e.g. factor=1.1 means 1.1x faster).
        :param affix_id: When true, we will modify the ``MonoCut.id`` field
            by affixing it with "_tp{factor}".
        :return: a modified copy of the current ``MonoCut``.
        """
        # Pre-conditions
        assert (
            self.has_recording
        ), "Cannot perturb speed on a MonoCut without Recording."
        if self.has_features:
            logging.warning(
                "Attempting to perturb tempo on a MonoCut that references pre-computed features. "
                "The feature manifest will be detached, as we do not support feature-domain "
                "speed perturbation."
            )
            self.features = None
        # Actual audio perturbation.
        recording_sp = self.recording.perturb_tempo(factor=factor, affix_id=affix_id)
        # Match the supervision's start and duration to the perturbed audio.
        # Since SupervisionSegment "start" is relative to the MonoCut's, it's okay (and necessary)
        # to perturb it as well.
        supervisions_sp = [
            s.perturb_tempo(
                factor=factor, sampling_rate=self.sampling_rate, affix_id=affix_id
            )
            for s in self.supervisions
        ]
        # New start and duration have to be computed through num_samples to be accurate
        start_samples = perturb_num_samples(
            compute_num_samples(self.start, self.sampling_rate), factor
        )
        new_start = start_samples / self.sampling_rate
        new_num_samples = perturb_num_samples(self.num_samples, factor)
        new_duration = new_num_samples / self.sampling_rate
        return fastcopy(
            self,
            id=f"{self.id}_tp{factor}" if affix_id else self.id,
            recording=recording_sp,
            supervisions=supervisions_sp,
            duration=new_duration,
            start=new_start,
        )

    def perturb_volume(self, factor: float, affix_id: bool = True) -> "MonoCut":
        """
        Return a new ``MonoCut`` that will lazily perturb the volume while loading audio.

        :param factor: The volume will be adjusted this many times (e.g. factor=1.1 means 1.1x louder).
        :param affix_id: When true, we will modify the ``MonoCut.id`` field
            by affixing it with "_vp{factor}".
        :return: a modified copy of the current ``MonoCut``.
        """
        # Pre-conditions
        assert (
            self.has_recording
        ), "Cannot perturb volume on a MonoCut without Recording."
        if self.has_features:
            logging.warning(
                "Attempting to perturb volume on a MonoCut that references pre-computed features. "
                "The feature manifest will be detached, as we do not support feature-domain "
                "volume perturbation."
            )
            self.features = None
        # Actual audio perturbation.
        recording_vp = self.recording.perturb_volume(factor=factor, affix_id=affix_id)
        # Match the supervision's id (and it's underlying recording id).
        supervisions_vp = [
            s.perturb_volume(factor=factor, affix_id=affix_id)
            for s in self.supervisions
        ]

        return fastcopy(
            self,
            id=f"{self.id}_vp{factor}" if affix_id else self.id,
            recording=recording_vp,
            supervisions=supervisions_vp,
        )

    def reverb_rir(
        self,
        rir_recording: "Recording",
        normalize_output: bool = True,
        early_only: bool = False,
        affix_id: bool = True,
        rir_channels: List[int] = [0],
    ) -> Union["MonoCut", "MixedCut"]:
        """
        Return a new ``MonoCut`` that will convolve the audio with the provided impulse response.
        If the `rir_recording` is multi-channel, the `rir_channels` argument determines which channels
        will be used. By default, we use the first channel and return a MonoCut.

        :param rir_recording: The impulse response to use for convolving.
        :param normalize_output: When true, output will be normalized to have energy as input.
        :param early_only: When true, only the early reflections (first 50 ms) will be used.
        :param affix_id: When true, we will modify the ``MonoCut.id`` field
            by affixing it with "_rvb".
        :param rir_channels: The channels of the impulse response to use. First channel is used by default.
            If multiple channels are specified, this will produce a MixedCut instead of a MonoCut.
        :return: a modified copy of the current ``MonoCut``.
        """
        # Pre-conditions
        assert (
            self.has_recording
        ), "Cannot apply reverberation on a MonoCut without Recording."
        if self.has_features:
            logging.warning(
                "Attempting to reverberate a MonoCut that references pre-computed features. "
                "The feature manifest will be detached, as we do not support feature-domain "
                "reverberation."
            )
            self.features = None

        assert all(
            c < rir_recording.num_channels for c in rir_channels
        ), "Invalid channel index in `rir_channels`."
        if rir_recording.num_channels == 1 or len(rir_channels) == 1:
            # reverberation will return a MonoCut
            recording_rvb = self.recording.reverb_rir(
                rir_recording=rir_recording,
                normalize_output=normalize_output,
                early_only=early_only,
                affix_id=affix_id,
                rir_channels=rir_channels,
            )
            # Match the supervision's id (and it's underlying recording id).
            supervisions_rvb = [
                s.reverb_rir(
                    affix_id=affix_id,
                )
                for s in self.supervisions
            ]

            return fastcopy(
                self,
                id=f"{self.id}_rvb" if affix_id else self.id,
                recording=recording_rvb,
                supervisions=supervisions_rvb,
            )
        else:
            # we will return a MixedCut where each track represents the MonoCut convolved
            # with a single channel of the RIR
            new_tracks = [
                MixTrack(
                    cut=fastcopy(
                        self,
                        recording=self.recording.reverb_rir(
                            rir_recording=rir_recording,
                            normalize_output=normalize_output,
                            early_only=early_only,
                            affix_id=affix_id,
                            rir_channels=[channel],
                        ),
                        supervisions=[
                            s.reverb_rir(
                                affix_id=affix_id,
                            )
                            for s in self.supervisions
                        ],
                    ),
                    offset=0,
                )
                for channel in rir_channels
            ]
            return MixedCut(
                id=f"{self.id}_rvb" if affix_id else self.id, tracks=new_tracks
            )

    def map_supervisions(
        self, transform_fn: Callable[[SupervisionSegment], SupervisionSegment]
    ) -> "MonoCut":
        """
        Return a copy of the cut that has its supervisions transformed by ``transform_fn``.

        :param transform_fn: a function that modifies a supervision as an argument.
        :return: a modified MonoCut.
        """
        new_cut = fastcopy(
            self, supervisions=[s.map(transform_fn) for s in self.supervisions]
        )
        return new_cut

    def filter_supervisions(
        self, predicate: Callable[[SupervisionSegment], bool]
    ) -> "MonoCut":
        """
        Return a copy of the cut that only has supervisions accepted by ``predicate``.

        Example::

            >>> cut = cut.filter_supervisions(lambda s: s.id in supervision_ids)
            >>> cut = cut.filter_supervisions(lambda s: s.duration < 5.0)
            >>> cut = cut.filter_supervisions(lambda s: s.text is not None)

        :param predicate: A callable that accepts `SupervisionSegment` and returns bool
        :return: a modified MonoCut
        """
        new_cut = fastcopy(
            self, supervisions=[s for s in self.supervisions if predicate(s)]
        )
        return new_cut

    def merge_supervisions(
        self, custom_merge_fn: Optional[Callable[[str, Iterable[Any]], Any]] = None
    ) -> "MonoCut":
        """
        Return a copy of the cut that has all of its supervisions merged into
        a single segment.

        The new start is the start of the earliest superivion, and the new duration
        is a minimum spanning duration for all the supervisions.

        The text fields are concatenated with a whitespace, and all other string fields
        (including IDs) are prefixed with "cat#" and concatenated with a hash symbol "#".
        This is also applied to ``custom`` fields. Fields with a ``None`` value are omitted.

        :param custom_merge_fn: a function that will be called to merge custom fields values.
            We expect ``custom_merge_fn`` to handle all possible custom keys.
            When not provided, we will treat all custom values as strings.
            It will be called roughly like:
            ``custom_merge_fn(custom_key, [s.custom[custom_key] for s in sups])``
        """
        # "m" stands for merged in variable names below
        return merge_supervisions(self, custom_merge_fn=custom_merge_fn)

    @staticmethod
    def from_dict(data: dict) -> "MonoCut":
        from lhotse.serialization import deserialize_custom_field

        # Remove "type" field if exists.
        data.pop("type", None)

        features = (
            Features.from_dict(data.pop("features")) if "features" in data else None
        )
        recording = (
            Recording.from_dict(data.pop("recording")) if "recording" in data else None
        )
        supervision_infos = data.pop("supervisions") if "supervisions" in data else []

        if "custom" in data:
            deserialize_custom_field(data["custom"])

        if "type" in data:
            data.pop("type")

        return MonoCut(
            **data,
            features=features,
            recording=recording,
            supervisions=[SupervisionSegment.from_dict(s) for s in supervision_infos],
        )

    def with_features_path_prefix(self, path: Pathlike) -> "MonoCut":
        if not self.has_features:
            return self
        return fastcopy(self, features=self.features.with_path_prefix(path))

    def with_recording_path_prefix(self, path: Pathlike) -> "MonoCut":
        if not self.has_recording:
            return self
        return fastcopy(self, recording=self.recording.with_path_prefix(path))


@dataclass
class PaddingCut(Cut):
    """
    :class:`~lhotse.cut.PaddingCut` is a dummy :class:`~lhotse.cut.Cut` that doesn't refer to
    actual recordings or features --it simply returns zero samples in the time domain
    and a specified features value in the feature domain.
    Its main role is to be appended to other cuts to make them evenly sized.

    Please refer to the documentation of :class:`~lhotse.cut.Cut` to learn more about using cuts.

    See also:

        - :class:`lhotse.cut.Cut`
        - :class:`lhotse.cut.MonoCut`
        - :class:`lhotse.cut.MixedCut`
        - :class:`lhotse.cut.CutSet`
    """

    id: str
    duration: Seconds
    sampling_rate: int
    feat_value: float

    # For frequency domain
    num_frames: Optional[int] = None
    num_features: Optional[int] = None
    frame_shift: Optional[float] = None

    # For time domain
    num_samples: Optional[int] = None

    # Dict for storing padding values for custom array attributes
    custom: Optional[dict] = None

    @property
    def start(self) -> Seconds:
        return 0

    @property
    def supervisions(self):
        return []

    @property
    def has_features(self) -> bool:
        return self.num_frames is not None

    @property
    def has_recording(self) -> bool:
        return self.num_samples is not None

    @property
    def recording_id(self) -> str:
        return "PAD"

    # noinspection PyUnusedLocal
    def load_features(self, *args, **kwargs) -> Optional[np.ndarray]:
        if self.has_features:
            return (
                np.ones((self.num_frames, self.num_features), np.float32)
                * self.feat_value
            )
        return None

    # noinspection PyUnusedLocal
    def load_audio(self, *args, **kwargs) -> Optional[np.ndarray]:
        if self.has_recording:
            return np.zeros(
                (1, compute_num_samples(self.duration, self.sampling_rate)), np.float32
            )
        return None

    # noinspection PyUnusedLocal
    def truncate(
        self,
        *,
        offset: Seconds = 0.0,
        duration: Optional[Seconds] = None,
        keep_excessive_supervisions: bool = True,
        preserve_id: bool = False,
        **kwargs,
    ) -> "PaddingCut":
        new_duration = self.duration - offset if duration is None else duration
        assert new_duration > 0.0
        return fastcopy(
            self,
            id=self.id if preserve_id else str(uuid4()),
            duration=new_duration,
            feat_value=self.feat_value,
            num_frames=compute_num_frames(
                duration=new_duration,
                frame_shift=self.frame_shift,
                sampling_rate=self.sampling_rate,
            )
            if self.num_frames is not None
            else None,
            num_samples=compute_num_samples(
                duration=new_duration, sampling_rate=self.sampling_rate
            )
            if self.num_samples is not None
            else None,
        )

    # noinspection PyUnusedLocal
    def extend_by(
        self,
        *,
        duration: Seconds,
        direction: str = "both",
        preserve_id: bool = False,
    ) -> "PaddingCut":
        """
        Return a new PaddingCut with region extended by the specified duration.

        :param duration: The duration by which to extend the cut.
        :param direction: string, 'left', 'right' or 'both'. Determines whether the cut should
            be extended to the left, right or both sides. By default, the cut is extended by
            the specified duration on both sides.
        :param preserve_id: When ``True``, preserves the cut ID from before padding.
            Otherwise, generates a new random ID (default).
        :return: an extended PaddingCut.
        """
        new_duration = self.duration + duration
        if direction == "both":
            new_duration += duration
        assert new_duration > 0.0
        return fastcopy(
            self,
            id=self.id if preserve_id else str(uuid4()),
            duration=new_duration,
            feat_value=self.feat_value,
            num_frames=compute_num_frames(
                duration=new_duration,
                frame_shift=self.frame_shift,
                sampling_rate=self.sampling_rate,
            )
            if self.num_frames is not None
            else None,
            num_samples=compute_num_samples(
                duration=new_duration, sampling_rate=self.sampling_rate
            )
            if self.num_samples is not None
            else None,
        )

    def pad(
        self,
        duration: Seconds = None,
        num_frames: int = None,
        num_samples: int = None,
        pad_feat_value: float = LOG_EPSILON,
        direction: str = "right",
        preserve_id: bool = False,
        pad_value_dict: Optional[Dict[str, Union[int, float]]] = None,
    ) -> Cut:
        """
        Return a new MixedCut, padded with zeros in the recording, and ``pad_feat_value`` in each feature bin.

        The user can choose to pad either to a specific `duration`; a specific number of frames `max_frames`;
        or a specific number of samples `num_samples`. The three arguments are mutually exclusive.

        :param duration: The cut's minimal duration after padding.
        :param num_frames: The cut's total number of frames after padding.
        :param num_samples: The cut's total number of samples after padding.
        :param pad_feat_value: A float value that's used for padding the features.
            By default we assume a log-energy floor of approx. -23 (1e-10 after exp).
        :param direction: string, 'left', 'right' or 'both'. Determines whether the padding is added before or after
            the cut.
        :param preserve_id: When ``True``, preserves the cut ID from before padding.
            Otherwise, generates a new random ID (default).
        :param pad_value_dict: Optional dict that specifies what value should be used
            for padding arrays in custom attributes.
        :return: a padded MixedCut if duration is greater than this cut's duration, otherwise ``self``.
        """
        return pad(
            self,
            duration=duration,
            num_frames=num_frames,
            num_samples=num_samples,
            pad_feat_value=pad_feat_value,
            direction=direction,
            preserve_id=preserve_id,
            pad_value_dict=pad_value_dict,
        )

    def resample(self, sampling_rate: int, affix_id: bool = False) -> "PaddingCut":
        """
        Return a new ``MonoCut`` that will lazily resample the audio while reading it.
        This operation will drop the feature manifest, if attached.
        It does not affect the supervision.

        :param sampling_rate: The new sampling rate.
        :param affix_id: Should we modify the ID (useful if both versions of the same
            cut are going to be present in a single manifest).
        :return: a modified copy of the current ``MonoCut``.
        """
        assert self.has_recording, "Cannot resample a MonoCut without Recording."
        return fastcopy(
            self,
            id=f"{self.id}_rs{sampling_rate}" if affix_id else self.id,
            sampling_rate=sampling_rate,
            num_samples=compute_num_samples(self.duration, sampling_rate),
            num_frames=None,
            num_features=None,
            frame_shift=None,
        )

    def perturb_speed(self, factor: float, affix_id: bool = True) -> "PaddingCut":
        """
        Return a new ``PaddingCut`` that will "mimic" the effect of speed perturbation
        on ``duration`` and ``num_samples``.

        :param factor: The speed will be adjusted this many times (e.g. factor=1.1 means 1.1x faster).
        :param affix_id: When true, we will modify the ``PaddingCut.id`` field
            by affixing it with "_sp{factor}".
        :return: a modified copy of the current ``PaddingCut``.
        """
        # Pre-conditions
        if self.has_features:
            logging.warning(
                "Attempting to perturb speed on a MonoCut that references pre-computed features. "
                "The feature manifest will be detached, as we do not support feature-domain "
                "speed perturbation."
            )
            new_num_frames = None
            new_num_features = None
            new_frame_shift = None
        else:
            new_num_frames = self.num_frames
            new_num_features = self.num_features
            new_frame_shift = self.frame_shift
        new_num_samples = perturb_num_samples(self.num_samples, factor)
        new_duration = new_num_samples / self.sampling_rate
        return fastcopy(
            self,
            id=f"{self.id}_sp{factor}" if affix_id else self.id,
            num_samples=new_num_samples,
            duration=new_duration,
            num_frames=new_num_frames,
            num_features=new_num_features,
            frame_shift=new_frame_shift,
        )

    def perturb_tempo(self, factor: float, affix_id: bool = True) -> "PaddingCut":
        """
        Return a new ``PaddingCut`` that will "mimic" the effect of tempo perturbation
        on ``duration`` and ``num_samples``.

        Compared to speed perturbation, tempo preserves pitch.
        :param factor: The tempo will be adjusted this many times (e.g. factor=1.1 means 1.1x faster).
        :param affix_id: When true, we will modify the ``PaddingCut.id`` field
            by affixing it with "_tp{factor}".
        :return: a modified copy of the current ``PaddingCut``.
        """
        # Pre-conditions
        if self.has_features:
            logging.warning(
                "Attempting to perturb tempo on a MonoCut that references pre-computed features. "
                "The feature manifest will be detached, as we do not support feature-domain "
                "tempo perturbation."
            )
            new_num_frames = None
            new_num_features = None
            new_frame_shift = None
        else:
            new_num_frames = self.num_frames
            new_num_features = self.num_features
            new_frame_shift = self.frame_shift
        new_num_samples = perturb_num_samples(self.num_samples, factor)
        new_duration = new_num_samples / self.sampling_rate
        return fastcopy(
            self,
            id=f"{self.id}_tp{factor}" if affix_id else self.id,
            num_samples=new_num_samples,
            duration=new_duration,
            num_frames=new_num_frames,
            num_features=new_num_features,
            frame_shift=new_frame_shift,
        )

    def perturb_volume(self, factor: float, affix_id: bool = True) -> "PaddingCut":
        """
        Return a new ``PaddingCut`` that will "mimic" the effect of volume perturbation
        on amplitude of samples.

        :param factor: The volume will be adjusted this many times (e.g. factor=1.1 means 1.1x louder).
        :param affix_id: When true, we will modify the ``PaddingCut.id`` field
            by affixing it with "_vp{factor}".
        :return: a modified copy of the current ``PaddingCut``.
        """

        return fastcopy(self, id=f"{self.id}_vp{factor}" if affix_id else self.id)

    def reverb_rir(
        self,
        rir_recording: "Recording",
        normalize_output: bool = True,
        early_only: bool = False,
        affix_id: bool = True,
        rir_channels: List[int] = [0],
    ) -> "PaddingCut":
        """
        Return a new ``PaddingCut`` that will "mimic" the effect of reverberation with impulse response
        on original samples.

        :param rir_recording: The impulse response to use for convolving.
        :param normalize_output: When true, output will be normalized to have energy as input.
        :param early_only: When true, only the early reflections (first 50 ms) will be used.
        :param affix_id: When true, we will modify the ``PaddingCut.id`` field
            by affixing it with "_rvb".
        :param rir_channels: The channels of the impulse response to use.
        :return: a modified copy of the current ``PaddingCut``.
        """

        return fastcopy(self, id=f"{self.id}_rvb" if affix_id else self.id)

    def drop_features(self) -> "PaddingCut":
        """Return a copy of the current :class:`.PaddingCut`, detached from ``features``."""
        assert (
            self.has_recording
        ), f"Cannot detach features from a MonoCut with no Recording (cut ID = {self.id})."
        return fastcopy(self, num_frames=None, num_features=None, frame_shift=None)

    def drop_recording(self) -> "PaddingCut":
        """Return a copy of the current :class:`.PaddingCut`, detached from ``recording``."""
        assert (
            self.has_features
        ), f"Cannot detach recording from a PaddingCut with no Features (cut ID = {self.id})."
        return fastcopy(self, num_samples=None)

    def drop_supervisions(self) -> "PaddingCut":
        """Return a copy of the current :class:`.PaddingCut`, detached from ``supervisions``."""
        return self

    def compute_and_store_features(
        self, extractor: FeatureExtractor, *args, **kwargs
    ) -> Cut:
        """
        Returns a new PaddingCut with updates information about the feature dimension and number of
        feature frames, depending on the ``extractor`` properties.
        """
        return fastcopy(
            self,
            num_features=extractor.feature_dim(self.sampling_rate),
            num_frames=compute_num_frames(
                duration=self.duration,
                frame_shift=extractor.frame_shift,
                sampling_rate=self.sampling_rate,
            ),
            frame_shift=extractor.frame_shift,
        )

    def fill_supervision(self, *args, **kwargs) -> "PaddingCut":
        """
        Just for consistency with :class`.MonoCut` and :class:`.MixedCut`.
        """
        return self

    def map_supervisions(self, transform_fn: Callable[[Any], Any]) -> "PaddingCut":
        """
        Just for consistency with :class:`.MonoCut` and :class:`.MixedCut`.

        :param transform_fn: a dummy function that would be never called actually.
        :return: the PaddingCut itself.
        """
        return self

    def merge_supervisions(self, *args, **kwargs) -> "PaddingCut":
        """
        Just for consistency with :class:`.MonoCut` and :class:`.MixedCut`.

        :return: the PaddingCut itself.
        """
        return self

    def filter_supervisions(
        self, predicate: Callable[[SupervisionSegment], bool]
    ) -> "PaddingCut":
        """
        Just for consistency with :class:`.MonoCut` and :class:`.MixedCut`.

        :param predicate: A callable that accepts `SupervisionSegment` and returns bool
        :return: a modified MonoCut
        """
        return self

    @staticmethod
    def from_dict(data: dict) -> "PaddingCut":
        # Remove "type" field if exists
        data.pop("type", None)
        return PaddingCut(**data)

    def with_features_path_prefix(self, path: Pathlike) -> "PaddingCut":
        return self

    def with_recording_path_prefix(self, path: Pathlike) -> "PaddingCut":
        return self


@dataclass
class MixTrack:
    """
    Represents a single track in a mix of Cuts. Points to a specific MonoCut and holds information on
    how to mix it with other Cuts, relative to the first track in a mix.
    """

    cut: Union[MonoCut, PaddingCut]
    offset: Seconds = 0.0
    snr: Optional[Decibels] = None

    @staticmethod
    def from_dict(data: dict):
        raw_cut = data.pop("cut")
        try:
            cut = MonoCut.from_dict(raw_cut)
        except TypeError:
            cut = PaddingCut.from_dict(raw_cut)
        return MixTrack(cut, **data)


@dataclass
class MixedCut(Cut):
    """
    :class:`~lhotse.cut.MixedCut` is a :class:`~lhotse.cut.Cut` that actually consists of multiple other cuts.
    It can be interpreted as a multi-channel cut, but its primary purpose is to allow
    time-domain and feature-domain augmentation via mixing the training cuts with noise, music, and babble cuts.
    The actual mixing operations are performed on-the-fly.

    Internally, :class:`~lhotse.cut.MixedCut` holds other cuts in multiple trakcs (:class:`~lhotse.cut.MixTrack`),
    each with its own offset and SNR that is relative to the first track.

    Please refer to the documentation of :class:`~lhotse.cut.Cut` to learn more about using cuts.

    In addition to methods available in :class:`~lhotse.cut.Cut`, :class:`~lhotse.cut.MixedCut` provides the methods to
    read all of its tracks audio and features as separate channels:

        >>> cut = MixedCut(...)
        >>> mono_features = cut.load_features()
        >>> assert len(mono_features.shape) == 2
        >>> multi_features = cut.load_features(mixed=False)
        >>> # Now, the first dimension is the channel.
        >>> assert len(multi_features.shape) == 3

    See also:

        - :class:`lhotse.cut.Cut`
        - :class:`lhotse.cut.MonoCut`
        - :class:`lhotse.cut.CutSet`
    """

    id: str
    tracks: List[MixTrack]

    @property
    def supervisions(self) -> List[SupervisionSegment]:
        """
        Lists the supervisions of the underlying source cuts.
        Each segment start time will be adjusted by the track offset.
        """
        return [
            segment.with_offset(track.offset)
            for track in self.tracks
            for segment in track.cut.supervisions
        ]

    @property
    def start(self) -> Seconds:
        return 0

    @property
    def duration(self) -> Seconds:
        track_durations = (track.offset + track.cut.duration for track in self.tracks)
        return round(max(track_durations), ndigits=8)

    @property
    def has_features(self) -> bool:
        return self._first_non_padding_cut.has_features

    @property
    def has_recording(self) -> bool:
        return self._first_non_padding_cut.has_recording

    @property
    def num_frames(self) -> Optional[int]:
        if self.has_features:
            return compute_num_frames(
                duration=self.duration,
                frame_shift=self.frame_shift,
                sampling_rate=self.sampling_rate,
            )
        return None

    @property
    def frame_shift(self) -> Optional[Seconds]:
        return self.tracks[0].cut.frame_shift

    @property
    def sampling_rate(self) -> Optional[int]:
        return self.tracks[0].cut.sampling_rate

    @property
    def num_samples(self) -> Optional[int]:
        return compute_num_samples(self.duration, self.sampling_rate)

    @property
    def num_features(self) -> Optional[int]:
        return self.tracks[0].cut.num_features

    @property
    def features_type(self) -> Optional[str]:
        return self._first_non_padding_cut.features.type if self.has_features else None

    def __getattr__(self, name: str) -> Any:
        """
        This magic function is called when the user tries to access an attribute
        of :class:`.MixedCut` that doesn't exist. It is used for accessing the custom
        attributes of cuts. We support exactly one scenario for mixed cuts:

        If :attr:`tracks` contains exactly one :class:`.MonoCut` object (and an arbitrary
        number of :class:`.PaddingCut` objects), we will look up the custom attributes
        of that cut.

        If one of the custom attributes is of type :class:`~lhotse.array.Array` or
        :class:`~lhotse.array.TemporalArray` we'll also support loading those arrays
        (see example below). Additionally, we will incorporate extra padding as
        dictated by padding cuts.

        Example:

            >>> cut = MonoCut('cut1', start=0, duration=4, channel=0)
            >>> cut.alignment = TemporalArray(...)
            >>> mixed_cut = cut.pad(10, pad_value_dict={'alignment': -1})
            >>> ali = mixed_cut.load_alignment()

        """
        # Python will sometimes try to call undefined magic functions,
        # just fail for them (e.g. __setstate__ when pickling).
        if name.startswith("__"):
            raise AttributeError()

        # Loading a custom array attribute + performing padding.
        if name.startswith("load_"):
            attr_name = name[5:]
            return partial(self.load_custom, attr_name)

        # Returning the contents of "mono_cut.custom[name]",
        # or raising AttributeError.
        try:
            (
                non_padding_idx,
                mono_cut,
            ) = self._assert_one_mono_cut_with_attr_and_return_it_with_track_index(name)
            return getattr(mono_cut, name)
        except AssertionError:
            raise AttributeError(
                f"No such attribute: '{name}' (note: custom attributes are not supported "
                f"when a MixedCut consists of more than one MonoCut with that attribute)."
            )

    def load_custom(self, name: str) -> np.ndarray:
        """
        Load custom data as numpy array. The custom data is expected to have
        been stored in cuts ``custom`` field as an :class:`~lhotse.array.Array` or
        :class:`~lhotse.array.TemporalArray` manifest.

        .. note:: It works with Array manifests stored via attribute assignments,
            e.g.: ``cut.my_custom_data = Array(...)``.

        .. warning:: For :class:`.MixedCut`, this will only work if the mixed cut
            consists of a single :class:`.MonoCut` and an arbitrary number of
            :class:`.PaddingCuts`. This is because it is generally undefined how to
            mix arbitrary arrays.

        :param name: name of the custom attribute.
        :return: a numpy array with the data (after padding).
        """

        from lhotse.array import Array, pad_array

        (
            non_padding_idx,
            mono_cut,
        ) = self._assert_one_mono_cut_with_attr_and_return_it_with_track_index(name)

        # Use getattr to propagate AttributeError if "name" is not defined.
        manifest = getattr(mono_cut, name)

        # Check if the corresponding manifest for 'load_something' is of type
        # Array; if yes, just return the loaded data.
        # This is likely an embedding without a temporal dimension.
        if isinstance(manifest, Array):
            return mono_cut.load_custom(name)

        # We are loading either an array with a temporal dimension, or a recording:
        # We need to pad it.
        left_padding = self.tracks[non_padding_idx].offset
        padded_duration = self.duration

        # Then, check if it's a Recording. In that case we convert it to a cut,
        # leverage existing padding methods, and load padded audio data.
        if isinstance(manifest, Recording):
            return (
                manifest.to_cut()
                .pad(duration=manifest.duration + left_padding, direction="left")
                .pad(duration=padded_duration, direction="right")
                .load_audio()
            )

        # Load the array and retrieve the manifest from the only non-padding cut.
        # We'll also need to fetch the dict defining what padding value to use (if present).
        array = mono_cut.load_custom(name)
        try:
            pad_value_dict = [
                t.cut for t in self.tracks if isinstance(t.cut, PaddingCut)
            ][0].custom
            pad_value = pad_value_dict[name]
        except:
            pad_value = DEFAULT_PADDING_VALUE

        return pad_array(
            array,
            temporal_dim=manifest.temporal_dim,
            frame_shift=manifest.frame_shift,
            offset=left_padding,
            padded_duration=padded_duration,
            pad_value=pad_value,
        )

    def _assert_one_mono_cut_with_attr_and_return_it_with_track_index(
        self,
        attr_name: str,
    ) -> Tuple[int, MonoCut]:
        # TODO(pzelasko): consider relaxing this condition to
        #                 supporting mixed cuts that are not overlapping
        non_padding_cuts = [
            (idx, t.cut)
            for idx, t in enumerate(self.tracks)
            if isinstance(t.cut, MonoCut)
        ]
        non_padding_cuts_with_custom_attr = [
            (idx, cut)
            for idx, cut in non_padding_cuts
            if cut.custom is not None and attr_name in cut.custom
        ]
        assert len(non_padding_cuts_with_custom_attr) == 1, (
            f"This MixedCut has {len(non_padding_cuts_with_custom_attr)} non-padding cuts "
            f"with a custom attribute '{attr_name}'. We currently don't support mixing custom attributes. "
            f"Consider dropping the attribute on all but one of MonoCuts. Problematic cut:\n{self}"
        )
        non_padding_idx, mono_cut = non_padding_cuts_with_custom_attr[0]
        return non_padding_idx, mono_cut

    def truncate(
        self,
        *,
        offset: Seconds = 0.0,
        duration: Optional[Seconds] = None,
        keep_excessive_supervisions: bool = True,
        preserve_id: bool = False,
        _supervisions_index: Optional[Dict[str, IntervalTree]] = None,
    ) -> Cut:
        """
        Returns a new MixedCut that is a sub-region of the current MixedCut. This method truncates the underlying Cuts
        and modifies their offsets in the mix, as needed. Tracks that do not fit in the truncated cut are removed.

        Note that no operation is done on the actual features - it's only during the call to load_features()
        when the actual changes happen (a subset of features is loaded).

        :param offset: float (seconds), controls the start of the new cut relative to the current MixedCut's start.
        :param duration: optional float (seconds), controls the duration of the resulting MixedCut.
            By default, the duration is (end of the cut before truncation) - (offset).
        :param keep_excessive_supervisions: bool. Since trimming may happen inside a SupervisionSegment, the caller has
            an option to either keep or discard such supervisions.
        :param preserve_id: bool. Should the truncated cut keep the same ID or get a new, random one.
        :return: a new MixedCut instance.
        """

        assert (
            offset >= 0
        ), f"Offset for truncate must be non-negative (provided {offset})."
        new_tracks = []
        old_duration = self.duration
        new_mix_end = (
            add_durations(old_duration, -offset, sampling_rate=self.sampling_rate)
            if duration is None
            else add_durations(offset, duration, sampling_rate=self.sampling_rate)
        )

        for track in sorted(self.tracks, key=lambda t: t.offset):
            # First, determine how much of the beginning of the current track we're going to truncate:
            # when the track offset is larger than the truncation offset, we are not truncating the cut;
            # just decreasing the track offset.

            # 'cut_offset' determines how much we're going to truncate the Cut for the current track.
            cut_offset = max(
                add_durations(offset, -track.offset, sampling_rate=self.sampling_rate),
                0,
            )
            # 'track_offset' determines the new track's offset after truncation.
            track_offset = max(
                add_durations(track.offset, -offset, sampling_rate=self.sampling_rate),
                0,
            )
            # 'track_end' is expressed relative to the beginning of the mix
            # (not to be confused with the 'start' of the underlying MonoCut)
            track_end = add_durations(
                track.offset, track.cut.duration, sampling_rate=self.sampling_rate
            )

            if track_end < offset:
                # Omit a MonoCut that ends before the truncation offset.
                continue

            cut_duration_decrease = 0
            if track_end > new_mix_end:
                if duration is not None:
                    cut_duration_decrease = add_durations(
                        track_end, -new_mix_end, sampling_rate=self.sampling_rate
                    )
                else:
                    cut_duration_decrease = add_durations(
                        track_end, -old_duration, sampling_rate=self.sampling_rate
                    )

            # Compute the new MonoCut's duration after trimming the start and the end.
            new_duration = add_durations(
                track.cut.duration,
                -cut_offset,
                -cut_duration_decrease,
                sampling_rate=self.sampling_rate,
            )
            if new_duration <= 0:
                # Omit a MonoCut that is completely outside the time span of the new truncated MixedCut.
                continue

            new_tracks.append(
                MixTrack(
                    cut=track.cut.truncate(
                        offset=cut_offset,
                        duration=new_duration,
                        keep_excessive_supervisions=keep_excessive_supervisions,
                        preserve_id=preserve_id,
                        _supervisions_index=_supervisions_index,
                    ),
                    offset=track_offset,
                    snr=track.snr,
                )
            )
        if len(new_tracks) == 1:
            # The truncation resulted in just a single cut - simply return it.
            return MixedCut.from_mono(new_tracks[0].cut)

        new_cut = MixedCut(
            id=self.id if preserve_id else str(uuid4()), tracks=new_tracks
        )

        # Final edge-case check. Scenario:
        # - some of the original MixedCut tracks had specified an SNR
        # - we truncated away the track that served as an SNR reference
        # - we are left only with PaddingCuts and MonoCuts that have specified SNR
        # Solution:
        # - find first non padding cut and reset its SNR to None (make it the new reference)
        if all(
            t.snr is not None or isinstance(t.cut, PaddingCut) for t in new_cut.tracks
        ):
            first_non_padding_track_idx = [
                idx
                for idx, t in enumerate(new_cut.tracks)
                if not isinstance(t.cut, PaddingCut)
            ][0]
            new_cut.tracks[first_non_padding_track_idx] = fastcopy(
                new_cut.tracks[first_non_padding_track_idx], snr=None
            )

        return new_cut

    def extend_by(
        self,
        *,
        duration: Seconds,
        direction: str = "both",
        preserve_id: bool = False,
    ) -> "MixedCut":
        """
        This raises a ValueError since extending a MixedCut is not defined.

        :param duration: float (seconds), duration (in seconds) to extend the MixedCut.
        :param direction: string, 'left', 'right' or 'both'. Determines whether to extend on the left,
            right, or both sides. If 'both', extend on both sides by the duration specified in `duration`.
        :param preserve_id: bool. Should the extended cut keep the same ID or get a new, random one.
        :return: a new MixedCut instance.
        """
        raise ValueError("The extend_by() method is not defined for a MixedCut.")

    def pad(
        self,
        duration: Seconds = None,
        num_frames: int = None,
        num_samples: int = None,
        pad_feat_value: float = LOG_EPSILON,
        direction: str = "right",
        preserve_id: bool = False,
        pad_value_dict: Optional[Dict[str, Union[int, float]]] = None,
    ) -> Cut:
        """
        Return a new MixedCut, padded with zeros in the recording, and ``pad_feat_value`` in each feature bin.

        The user can choose to pad either to a specific `duration`; a specific number of frames `max_frames`;
        or a specific number of samples `num_samples`. The three arguments are mutually exclusive.

        :param duration: The cut's minimal duration after padding.
        :param num_frames: The cut's total number of frames after padding.
        :param num_samples: The cut's total number of samples after padding.
        :param pad_feat_value: A float value that's used for padding the features.
            By default we assume a log-energy floor of approx. -23 (1e-10 after exp).
        :param direction: string, 'left', 'right' or 'both'. Determines whether the padding is added before or after
            the cut.
        :param preserve_id: When ``True``, preserves the cut ID from before padding.
            Otherwise, generates a new random ID (default).
        :param pad_value_dict: Optional dict that specifies what value should be used
            for padding arrays in custom attributes.
        :return: a padded MixedCut if duration is greater than this cut's duration, otherwise ``self``.
        """
        return pad(
            self,
            duration=duration,
            num_frames=num_frames,
            num_samples=num_samples,
            pad_feat_value=pad_feat_value,
            direction=direction,
            preserve_id=preserve_id,
            pad_value_dict=pad_value_dict,
        )

    def resample(self, sampling_rate: int, affix_id: bool = False) -> "MixedCut":
        """
        Return a new ``MixedCut`` that will lazily resample the audio while reading it.
        This operation will drop the feature manifest, if attached.
        It does not affect the supervision.

        :param sampling_rate: The new sampling rate.
        :param affix_id: Should we modify the ID (useful if both versions of the same
            cut are going to be present in a single manifest).
        :return: a modified copy of the current ``MixedCut``.
        """
        assert self.has_recording, "Cannot resample a MixedCut without Recording."
        return MixedCut(
            id=f"{self.id}_rs{sampling_rate}" if affix_id else self.id,
            tracks=[
                fastcopy(t, cut=t.cut.resample(sampling_rate)) for t in self.tracks
            ],
        )

    def perturb_speed(self, factor: float, affix_id: bool = True) -> "MixedCut":
        """
        Return a new ``MixedCut`` that will lazily perturb the speed while loading audio.
        The ``num_samples``, ``start`` and ``duration`` fields of the underlying Cuts
        (and their Recordings and SupervisionSegments) are updated to reflect
        the shrinking/extending effect of speed.
        We are also updating the offsets of all underlying tracks.

        :param factor: The speed will be adjusted this many times (e.g. factor=1.1 means 1.1x faster).
        :param affix_id: When true, we will modify the ``MixedCut.id`` field
            by affixing it with "_sp{factor}".
        :return: a modified copy of the current ``MixedCut``.
        """
        # TODO(pzelasko): test most extensively for edge cases
        # Pre-conditions
        assert (
            self.has_recording
        ), "Cannot perturb speed on a MonoCut without Recording."
        if self.has_features:
            logging.warning(
                "Attempting to perturb speed on a MixedCut that references pre-computed features. "
                "The feature manifest(s) will be detached, as we do not support feature-domain "
                "speed perturbation."
            )
        return MixedCut(
            id=f"{self.id}_sp{factor}" if affix_id else self.id,
            tracks=[
                MixTrack(
                    cut=track.cut.perturb_speed(factor=factor, affix_id=affix_id),
                    offset=round(
                        perturb_num_samples(
                            num_samples=compute_num_samples(
                                track.offset, self.sampling_rate
                            ),
                            factor=factor,
                        )
                        / self.sampling_rate,
                        ndigits=8,
                    ),
                    snr=track.snr,
                )
                for track in self.tracks
            ],
        )

    def perturb_tempo(self, factor: float, affix_id: bool = True) -> "MixedCut":
        """
        Return a new ``MixedCut`` that will lazily perturb the tempo while loading audio.

        Compared to speed perturbation, tempo preserves pitch.
        The ``num_samples``, ``start`` and ``duration`` fields of the underlying Cuts
        (and their Recordings and SupervisionSegments) are updated to reflect
        the shrinking/extending effect of tempo.
        We are also updating the offsets of all underlying tracks.

        :param factor: The tempo will be adjusted this many times (e.g. factor=1.1 means 1.1x faster).
        :param affix_id: When true, we will modify the ``MixedCut.id`` field
            by affixing it with "_tp{factor}".
        :return: a modified copy of the current ``MixedCut``.
        """
        # TODO(pzelasko): test most extensively for edge cases
        # Pre-conditions
        assert (
            self.has_recording
        ), "Cannot perturb tempo on a MonoCut without Recording."
        if self.has_features:
            logging.warning(
                "Attempting to perturb tempo on a MixedCut that references pre-computed features. "
                "The feature manifest(s) will be detached, as we do not support feature-domain "
                "tempo perturbation."
            )
        return MixedCut(
            id=f"{self.id}_tp{factor}" if affix_id else self.id,
            tracks=[
                MixTrack(
                    cut=track.cut.perturb_tempo(factor=factor, affix_id=affix_id),
                    offset=round(
                        perturb_num_samples(
                            num_samples=compute_num_samples(
                                track.offset, self.sampling_rate
                            ),
                            factor=factor,
                        )
                        / self.sampling_rate,
                        ndigits=8,
                    ),
                    snr=track.snr,
                )
                for track in self.tracks
            ],
        )

    def perturb_volume(self, factor: float, affix_id: bool = True) -> "MixedCut":
        """
        Return a new ``MixedCut`` that will lazily perturb the volume while loading audio.
        Recordings of the underlying Cuts are updated to reflect volume change.

        :param factor: The volume will be adjusted this many times (e.g. factor=1.1 means 1.1x louder).
        :param affix_id: When true, we will modify the ``MixedCut.id`` field
            by affixing it with "_vp{factor}".
        :return: a modified copy of the current ``MixedCut``.
        """
        # Pre-conditions
        assert (
            self.has_recording
        ), "Cannot perturb volume on a MonoCut without Recording."
        if self.has_features:
            logging.warning(
                "Attempting to perturb volume on a MixedCut that references pre-computed features. "
                "The feature manifest(s) will be detached, as we do not support feature-domain "
                "volume perturbation."
            )
        return MixedCut(
            id=f"{self.id}_vp{factor}" if affix_id else self.id,
            tracks=[
                fastcopy(
                    track,
                    cut=track.cut.perturb_volume(factor=factor, affix_id=affix_id),
                )
                for track in self.tracks
            ],
        )

    def reverb_rir(
        self,
        rir_recording: "Recording",
        normalize_output: bool = True,
        early_only: bool = False,
        affix_id: bool = True,
        rir_channels: List[int] = [0],
    ) -> "MixedCut":
        """
        Return a new ``MixedCut`` that will convolve the audio with the provided impulse response.

        :param rir_recording: The impulse response to use for convolving.
        :param normalize_output: When true, output will be normalized to have energy as input.
        :param early_only: When true, only the early reflections (first 50 ms) will be used.
        :param affix_id: When true, we will modify the ``MixedCut.id`` field
            by affixing it with "_rvb".
        :param rir_channels: The channels of the impulse response to use. By default, first channel is used.
            If only one channel is specified, all tracks will be convolved with this channel. If a list
            is provided, it must contain as many channels as there are tracks such that each track will
            be convolved with one of the specified channels.
        :return: a modified copy of the current ``MixedCut``.
        """
        # Pre-conditions
        assert (
            self.has_recording
        ), "Cannot apply reverberation on a MixedCut without Recording."
        if self.has_features:
            logging.warning(
                "Attempting to reverberate a MixedCut that references pre-computed features. "
                "The feature manifest(s) will be detached, as we do not support feature-domain "
                "reverberation."
            )

        assert all(
            c < rir_recording.num_channels for c in rir_channels
        ), "Invalid channel index in `rir_channels`."
        assert len(rir_channels) == 1 or len(rir_channels) == len(
            self.tracks
        ), "Invalid number of channels in `rir_channels`. Must be 1 or equal to number of tracks."

        if len(rir_channels) == 1:
            rir_channels = rir_channels * len(self.tracks)

        return MixedCut(
            id=f"{self.id}_rvb" if affix_id else self.id,
            tracks=[
                fastcopy(
                    track,
                    cut=track.cut.reverb_rir(
                        rir_recording=rir_recording,
                        normalize_output=normalize_output,
                        early_only=early_only,
                        affix_id=affix_id,
                        rir_channels=[channel],
                    ),
                )
                for track, channel in zip(self.tracks, rir_channels)
            ],
        )

    @rich_exception_info
    def load_features(self, mixed: bool = True) -> Optional[np.ndarray]:
        """
        Loads the features of the source cuts and mixes them on-the-fly.

        :param mixed: when True (default), returns a 2D array of features mixed in the feature domain.
            Otherwise returns a 3D array with the first dimension equal to the number of tracks.
        :return: A numpy ndarray with features and with shape ``(num_frames, num_features)``,
            or ``(num_tracks, num_frames, num_features)``
        """
        if not self.has_features:
            return None
        first_cut = self.tracks[0].cut

        # First, check for a simple scenario: just a single cut with padding.
        # When that is the case, we don't have to instantiate a feature extractor,
        # because we are not performing any actual mixing.
        # That makes life simpler for the users who have a custom feature extractor,
        # but don't actually care about feature-domain mixing; just want to pad.
        if mixed and all(isinstance(t.cut, PaddingCut) for t in self.tracks[1:]):
            padding_val = self.tracks[1].cut.feat_value
            feats = np.ones((self.num_frames, self.num_features)) * padding_val
            feats[: first_cut.num_frames, :] = first_cut.load_features()
            return feats

        # When there is more than one "regular" cut, we will perform an actual mix.

        # First, we have to make sure that the reference energy levels are appropriate.
        # They might not be if the first track is a padding track.
        reference_feats = None
        reference_energy = None
        reference_pos, reference_cut = [
            (idx, t.cut)
            for idx, t in enumerate(self.tracks)
            if not isinstance(t.cut, PaddingCut) and t.snr is None
        ][0]
        feature_extractor = create_default_feature_extractor(
            reference_cut.features.type
        )
        if first_cut.id != reference_cut.id:
            reference_feats = reference_cut.load_features()
            reference_energy = feature_extractor.compute_energy(reference_feats)

        # The mix itself.
        mixer = FeatureMixer(
            feature_extractor=create_default_feature_extractor(
                self._first_non_padding_cut.features.type
            ),
            base_feats=first_cut.load_features(),
            frame_shift=first_cut.frame_shift,
            reference_energy=reference_energy,
        )
        for pos, track in enumerate(self.tracks[1:], start=1):
            try:
                if pos == reference_pos and reference_feats is not None:
                    feats = reference_feats  # manual caching to avoid duplicated I/O
                else:
                    feats = track.cut.load_features()
                mixer.add_to_mix(
                    feats=feats,
                    snr=track.snr,
                    offset=track.offset,
                    sampling_rate=track.cut.sampling_rate,
                )
            except NonPositiveEnergyError as e:
                logging.warning(
                    str(e) + f' MonoCut with id "{track.cut.id}" will not be mixed in.'
                )

        if mixed:
            # Checking for some edge cases below.
            feats = mixer.mixed_feats
            # Note: The slicing below is a work-around for an edge-case
            #  when two cuts have durations that ended with 0.005 (e.g. 10.125 and 5.715)
            #  - then, the feature extractor "squeezed in" a last extra frame and the simple
            #  relationship between num_frames and duration we strived for is not true;
            #  i.e. the duration is 10.125 + 5.715 = 15.84, but the number of frames is
            #  1013 + 572 = 1585. If the frame_shift is 0.01, we have gained an extra 0.01s...
            if feats.shape[0] - self.num_frames == 1:
                feats = feats[: self.num_frames, :]
            # TODO(pzelasko): This can sometimes happen in a MixedCut with >= 5 different Cuts,
            #   with a regular MonoCut at the end, when the mix offsets are floats with a lot of decimals.
            #   For now we're duplicating the last frame to match the declared "num_frames" of this cut.
            if feats.shape[0] - self.num_frames == -1:
                feats = np.concatenate((feats, feats[-1:, :]), axis=0)
            assert feats.shape[0] == self.num_frames, (
                "Inconsistent number of frames in a MixedCut: please report "
                "this issue at https://github.com/lhotse-speech/lhotse/issues "
                "showing the output of print(cut) or str(cut) on which"
                "load_features() was called."
            )
            return feats
        else:
            return mixer.unmixed_feats

    @rich_exception_info
    def load_audio(self, mixed: bool = True, channels=None) -> Optional[np.ndarray]:
        """
        Loads the audios of the source cuts and mix them on-the-fly.

        :param mixed: When True (default), returns a mono mix of the underlying tracks.
            Otherwise returns a numpy array with the number of channels equal to the number of tracks.
        :return: A numpy ndarray with audio samples and with shape ``(num_channels, num_samples)``
        """
        if not self.has_recording:
            return None
        first_cut = self.tracks[0].cut

        # First, we have to make sure that the reference energy levels are appropriate.
        # They might not be if the first track is a padding track.
        reference_audio = None
        reference_energy = None
        reference_pos, reference_cut = [
            (idx, t.cut)
            for idx, t in enumerate(self.tracks)
            if not isinstance(t.cut, PaddingCut) and t.snr is None
        ][0]
        if first_cut.id != reference_cut.id:
            reference_audio = reference_cut.load_audio()
            reference_energy = audio_energy(reference_audio)

<<<<<<< HEAD
        if channels is None:
            tracks = [t for i, t in enumerate(self.tracks)]
        else:
            tracks = [t for i, t in enumerate(self.tracks) if i in channels]
         
        mixer = AudioMixer(
            tracks[0].cut.load_audio(),
            sampling_rate=self.tracks[0].cut.sampling_rate,
            reference_energy=reference_energy,
        )
        #for pos, track in enumerate(self.tracks[1:], start=1):
        for pos, track in enumerate(tracks[1:], start=1):
=======
        try:
            mixer = AudioMixer(
                self.tracks[0].cut.load_audio(),
                sampling_rate=self.tracks[0].cut.sampling_rate,
                reference_energy=reference_energy,
            )
        except NonPositiveEnergyError as e:
            logging.warning(
                f"{e}\nNote: we cannot mix signal with a given SNR to the reference audio with zero energy. "
                f'Cut ID: "{self.tracks[0].cut.id}"'
            )
            raise

        for pos, track in enumerate(self.tracks[1:], start=1):
>>>>>>> cb4d3919
            try:
                if pos == reference_pos and reference_audio is not None:
                    audio = reference_audio  # manual caching to avoid duplicated I/O
                else:
                    audio = track.cut.load_audio()
                mixer.add_to_mix(
                    audio=audio,
                    snr=track.snr,
                    offset=track.offset,
                )
            except NonPositiveEnergyError as e:
                logging.warning(
                    f'{e} MonoCut with id "{track.cut.id}" will not be mixed in.'
                )

        if mixed:
            # Off-by-one errors can happen during mixing due to imperfect float arithmetic and rounding;
            # we will fix them on-the-fly so that the manifest does not lie about the num_samples.
            audio = mixer.mixed_audio
            if audio.shape[1] - self.num_samples == 1:
                audio = audio[:, : self.num_samples]
            if audio.shape[1] - self.num_samples == -1:
                audio = np.concatenate((audio, audio[:, -1:]), axis=1)
            assert audio.shape[1] == self.num_samples, (
                f"Inconsistent number of samples in a MixedCut: please report "
                f"this issue at https://github.com/lhotse-speech/lhotse/issues "
                f"showing the cut below. MixedCut:\n{self}"
            )
        else:
            audio = mixer.unmixed_audio
        return audio

    def plot_tracks_features(self):
        """
        Display the feature matrix as an image. Requires matplotlib to be installed.
        """
        import matplotlib.pyplot as plt

        fig, axes = plt.subplots(len(self.tracks))
        features = self.load_features(mixed=False)
        fmin, fmax = features.min(), features.max()
        for idx, ax in enumerate(axes):
            ax.imshow(np.flip(features[idx].transpose(1, 0), 0), vmin=fmin, vmax=fmax)
        return axes

    def plot_tracks_audio(self):
        """
        Display plots of the individual tracks' waveforms. Requires matplotlib to be installed.
        """
        import matplotlib.pyplot as plt

        audio = self.load_audio(mixed=False)
        fig, axes = plt.subplots(len(self.tracks), sharex=False, sharey=True)
        for idx, (track, ax) in enumerate(zip(self.tracks, axes)):
            samples = audio[idx, :]
            ax.plot(np.linspace(0, self.duration, len(samples)), samples)
            for supervision in track.cut.supervisions:
                supervision = supervision.trim(track.cut.duration)
                ax.axvspan(
                    track.offset + supervision.start,
                    track.offset + supervision.end,
                    color="green",
                    alpha=0.1,
                )
        return axes

    def drop_features(self) -> "MixedCut":
        """Return a copy of the current :class:`MixedCut`, detached from ``features``."""
        assert (
            self.has_recording
        ), f"Cannot detach features from a MixedCut with no Recording (cut ID = {self.id})."
        return fastcopy(
            self, tracks=[fastcopy(t, cut=t.cut.drop_features()) for t in self.tracks]
        )

    def drop_recording(self) -> "MixedCut":
        """Return a copy of the current :class:`.MixedCut`, detached from ``recording``."""
        assert (
            self.has_features
        ), f"Cannot detach recording from a MixedCut with no Features (cut ID = {self.id})."
        return fastcopy(
            self, tracks=[fastcopy(t, cut=t.cut.drop_recording()) for t in self.tracks]
        )

    def drop_supervisions(self) -> "MixedCut":
        """Return a copy of the current :class:`.MixedCut`, detached from ``supervisions``."""
        return fastcopy(
            self,
            tracks=[fastcopy(t, cut=t.cut.drop_supervisions()) for t in self.tracks],
        )

    def compute_and_store_features(
        self,
        extractor: FeatureExtractor,
        storage: FeaturesWriter,
        augment_fn: Optional[AugmentFn] = None,
        mix_eagerly: bool = True,
    ) -> Cut:
        """
        Compute the features from this cut, store them on disk, and create a new `MonoCut` object with the
        feature manifest attached. This cut has to be able to load audio.

        :param extractor: a ``FeatureExtractor`` instance used to compute the features.
        :param storage: a ``FeaturesWriter`` instance used to store the features.
        :param augment_fn: an optional callable used for audio augmentation.
        :param mix_eagerly: when False, extract and store the features for each track separately,
            and mix them dynamically when loading the features.
            When True, mix the audio first and store the mixed features, returning a new ``MonoCut`` instance
            with the same ID. The returned ``MonoCut`` will not have a ``Recording`` attached.
        :return: a new ``MonoCut`` instance if ``mix_eagerly`` is True, or returns ``self``
            with each of the tracks containing the ``Features`` manifests.
        """
        if mix_eagerly:
            features_info = extractor.extract_from_samples_and_store(
                samples=self.load_audio(),
                storage=storage,
                sampling_rate=self.sampling_rate,
                offset=0,
                channel=0,
                augment_fn=augment_fn,
            )
            features_info.recording_id = self.id
            return MonoCut(
                id=self.id,
                start=0,
                duration=self.duration,
                channel=0,
                supervisions=[
                    fastcopy(s, recording_id=self.id) for s in self.supervisions
                ],
                features=features_info,
                recording=None,
                custom=self.custom if hasattr(self, "custom") else None,
            )
        else:  # mix lazily
            new_tracks = [
                MixTrack(
                    cut=track.cut.compute_and_store_features(
                        extractor=extractor,
                        storage=storage,
                        augment_fn=augment_fn,
                    ),
                    offset=track.offset,
                    snr=track.snr,
                )
                for track in self.tracks
            ]
            return MixedCut(id=self.id, tracks=new_tracks)

    def fill_supervision(
        self, add_empty: bool = True, shrink_ok: bool = False
    ) -> "MixedCut":
        """
        Fills the whole duration of a cut with a supervision segment.

        If the cut has one supervision, its start is set to 0 and duration is set to ``cut.duration``.
        Note: this may either expand a supervision that was shorter than a cut, or shrink a supervision
        that exceeds the cut.

        If there are no supervisions, we will add an empty one when ``add_empty==True``, otherwise
        we won't change anything.

        If there are two or more supervisions, we will raise an exception.

        .. note:: For :class:`.MixedCut`, we expect that only one track contains a supervision.
            That supervision will be expanded to cover the full MixedCut's duration.

        :param add_empty: should we add an empty supervision with identical time bounds as the cut.
        :param shrink_ok: should we raise an error if a supervision would be shrank as a result
            of calling this method.
        """
        n_sups = len(self.supervisions)
        if n_sups == 0:
            if not add_empty:
                return self
            first_non_padding_idx = [
                idx for idx, t in enumerate(self.tracks) if isinstance(t.cut, MonoCut)
            ][0]
            new_tracks = [
                fastcopy(
                    t,
                    cut=fastcopy(
                        t.cut,
                        supervisions=[
                            SupervisionSegment(
                                id=self.id,
                                recording_id=t.cut.recording_id,
                                start=-t.offset,
                                duration=self.duration,
                                channel=-1,
                            )
                        ],
                    ),
                )
                if idx == first_non_padding_idx
                else t
                for idx, t in enumerate(self.tracks)
            ]
        else:
            assert (
                n_sups == 1
            ), f"Cannot expand more than one supervision (found {len(self.supervisions)}."
            new_tracks = []
            for t in self.tracks:
                if len(t.cut.supervisions) == 0:
                    new_tracks.append(t)
                else:
                    sup = t.cut.supervisions[0]
                    if not shrink_ok and (
                        sup.start < -t.offset or sup.end > self.duration
                    ):
                        raise ValueError(
                            f"Cannot shrink supervision (start={sup.start}, end={sup.end}) to cut "
                            f"(start=0, duration={t.cut.duration}) because the argument `shrink_ok` is `False`. "
                            f"Note: this check prevents accidental data loss for speech recognition, "
                            f"as supervision exceeding a cut indicates there might be some spoken content "
                            f"beyond cuts start or end (an ASR model would be trained to predict more text than "
                            f"spoken in the audio). If this is okay, set `shrink_ok` to `True`."
                        )
                    new_tracks.append(
                        fastcopy(
                            t,
                            cut=fastcopy(
                                t.cut,
                                supervisions=[
                                    fastcopy(
                                        sup, start=-t.offset, duration=self.duration
                                    )
                                ],
                            ),
                        )
                    )
        return fastcopy(self, tracks=new_tracks)

    def map_supervisions(
        self, transform_fn: Callable[[SupervisionSegment], SupervisionSegment]
    ) -> Cut:
        """
        Modify the SupervisionSegments by `transform_fn` of this MixedCut.

        :param transform_fn: a function that modifies a supervision as an argument.
        :return: a modified MixedCut.
        """
        new_mixed_cut = fastcopy(self)
        for track in new_mixed_cut.tracks:
            track.cut.supervisions = [
                segment.map(transform_fn) for segment in track.cut.supervisions
            ]
        return new_mixed_cut

    def merge_supervisions(
        self, custom_merge_fn: Optional[Callable[[str, Iterable[Any]], Any]] = None
    ) -> "MixedCut":
        """
        Return a copy of the cut that has all of its supervisions merged into
        a single segment.

        The new start is the start of the earliest superivion, and the new duration
        is a minimum spanning duration for all the supervisions.

        The text fields are concatenated with a whitespace, and all other string fields
        (including IDs) are prefixed with "cat#" and concatenated with a hash symbol "#".
        This is also applied to ``custom`` fields. Fields with a ``None`` value are omitted.

        .. note:: If you're using individual tracks of a mixed cut, note that this transform
             drops all the supervisions in individual tracks and assigns the merged supervision
             in the first :class:`.MonoCut` found in ``self.tracks``.

        :param custom_merge_fn: a function that will be called to merge custom fields values.
            We expect ``custom_merge_fn`` to handle all possible custom keys.
            When not provided, we will treat all custom values as strings.
            It will be called roughly like:
            ``custom_merge_fn(custom_key, [s.custom[custom_key] for s in sups])``
        """
        return merge_supervisions(self, custom_merge_fn=custom_merge_fn)

    def filter_supervisions(
        self, predicate: Callable[[SupervisionSegment], bool]
    ) -> Cut:
        """
        Modify cut to store only supervisions accepted by `predicate`

        Example:
            >>> cut = cut.filter_supervisions(lambda s: s.id in supervision_ids)
            >>> cut = cut.filter_supervisions(lambda s: s.duration < 5.0)
            >>> cut = cut.filter_supervisions(lambda s: s.text is not None)

        :param predicate: A callable that accepts `SupervisionSegment` and returns bool
        :return: a modified MonoCut
        """
        new_mixed_cut = fastcopy(
            self,
            tracks=[
                fastcopy(track, cut=track.cut.filter_supervisions(predicate))
                for track in self.tracks
            ],
        )
        return new_mixed_cut

    @staticmethod
    def from_dict(data: dict) -> "MixedCut":
        if "type" in data:
            data.pop("type")
        return MixedCut(
            id=data["id"],
            tracks=[MixTrack.from_dict(track) for track in data["tracks"]],
        )

    @staticmethod
    def from_mono(cut: MonoCut) -> "MixedCut":
        return MixedCut(id=cut.id, tracks=[MixTrack(cut=cut)])

    def with_features_path_prefix(self, path: Pathlike) -> "MixedCut":
        if not self.has_features:
            return self
        return MixedCut(
            id=self.id,
            tracks=[
                fastcopy(t, cut=t.cut.with_features_path_prefix(path))
                for t in self.tracks
            ],
        )

    def with_recording_path_prefix(self, path: Pathlike) -> "MixedCut":
        if not self.has_recording:
            return self
        return MixedCut(
            id=self.id,
            tracks=[
                fastcopy(t, cut=t.cut.with_recording_path_prefix(path))
                for t in self.tracks
            ],
        )

    @property
    def _first_non_padding_cut(self) -> MonoCut:
        return self._first_non_padding_track.cut

    @property
    def _first_non_padding_track(self) -> MixTrack:
        return [t for t in self.tracks if not isinstance(t.cut, PaddingCut)][0]


class CutSet(Serializable, AlgorithmMixin):
    """
    :class:`~lhotse.cut.CutSet` represents a collection of cuts, indexed by cut IDs.
    CutSet ties together all types of data -- audio, features and supervisions, and is suitable to represent
    training/dev/test sets.

    .. note::
        :class:`~lhotse.cut.CutSet` is the basic building block of PyTorch-style Datasets for speech/audio processing tasks.

    When coming from Kaldi, there is really no good equivalent -- the closest concept may be Kaldi's "egs" for training
    neural networks, which are chunks of feature matrices and corresponding alignments used respectively as inputs and
    supervisions. :class:`~lhotse.cut.CutSet` is different because it provides you with all kinds of metadata,
    and you can select just the interesting bits to feed them to your models.

    :class:`~lhotse.cut.CutSet` can be created from any combination of :class:`~lhotse.audio.RecordingSet`,
    :class:`~lhotse.supervision.SupervisionSet`, and :class:`~lhotse.features.base.FeatureSet`
    with :meth:`lhotse.cut.CutSet.from_manifests`::

        >>> from lhotse import CutSet
        >>> cuts = CutSet.from_manifests(recordings=my_recording_set)
        >>> cuts2 = CutSet.from_manifests(features=my_feature_set)
        >>> cuts3 = CutSet.from_manifests(
        ...     recordings=my_recording_set,
        ...     features=my_feature_set,
        ...     supervisions=my_supervision_set,
        ... )

    When creating a :class:`.CutSet` with :meth:`.CutSet.from_manifests`, the resulting cuts will have the same duration
    as the input recordings or features. For long recordings, it is not viable for training.
    We provide several methods to transform the cuts into shorter ones.

    Consider the following scenario::

                          Recording
        |-------------------------------------------|
        "Hey, Matt!"     "Yes?"        "Oh, nothing"
        |----------|     |----|        |-----------|

        .......... CutSet.from_manifests() ..........
                            Cut1
        |-------------------------------------------|

        ............. Example CutSet A ..............
            Cut1          Cut2              Cut3
        |----------|     |----|        |-----------|

        ............. Example CutSet B ..............
                  Cut1                  Cut2
        |---------------------||--------------------|

        ............. Example CutSet C ..............
                     Cut1        Cut2
                    |---|      |------|

    The CutSet's A, B and C can be created like::

        >>> cuts_A = cuts.trim_to_supervisions()
        >>> cuts_B = cuts.cut_into_windows(duration=5.0)
        >>> cuts_C = cuts.trim_to_unsupervised_segments()

    .. note::
        Some operations support parallel execution via an optional ``num_jobs`` parameter.
        By default, all processing is single-threaded.

    .. caution::
        Operations on cut sets are not mutating -- they return modified copies of :class:`.CutSet` objects,
        leaving the original object unmodified (and all of its cuts are also unmodified).

    :class:`~lhotse.cut.CutSet` can be stored and read from JSON, JSONL, etc. and supports optional gzip compression::

        >>> cuts.to_file('cuts.jsonl.gz')
        >>> cuts4 = CutSet.from_file('cuts.jsonl.gz')

    It behaves similarly to a ``dict``::

            >>> 'rec1-1-0' in cuts
            True
            >>> cut = cuts['rec1-1-0']
            >>> for cut in cuts:
            >>>    pass
            >>> len(cuts)
            127

    :class:`~lhotse.cut.CutSet` has some convenience properties and methods to gather information about the dataset::

        >>> ids = list(cuts.ids)
        >>> speaker_id_set = cuts.speakers
        >>> # The following prints a message:
        >>> cuts.describe()
        Cuts count: 547
        Total duration (hours): 326.4
        Speech duration (hours): 79.6 (24.4%)
        ***
        Duration statistics (seconds):
        mean    2148.0
        std      870.9
        min      477.0
        25%     1523.0
        50%     2157.0
        75%     2423.0
        max     5415.0
        dtype: float64


    Manipulation examples::

        >>> longer_than_5s = cuts.filter(lambda c: c.duration > 5)
        >>> first_100 = cuts.subset(first=100)
        >>> split_into_4 = cuts.split(num_splits=4)
        >>> shuffled = cuts.shuffle()
        >>> random_sample = cuts.sample(n_cuts=10)
        >>> new_ids = cuts.modify_ids(lambda c: c.id + '-newid')

    These operations can be composed to implement more complex operations, e.g.
    bucketing by duration:

        >>> buckets = cuts.sort_by_duration().split(num_splits=30)

    Cuts in a :class:`.CutSet` can be detached from parts of their metadata::

        >>> cuts_no_feat = cuts.drop_features()
        >>> cuts_no_rec = cuts.drop_recordings()
        >>> cuts_no_sup = cuts.drop_supervisions()

    Sometimes specific sorting patterns are useful when a small CutSet represents a mini-batch::

        >>> cuts = cuts.sort_by_duration(ascending=False)
        >>> cuts = cuts.sort_like(other_cuts)

    :class:`~lhotse.cut.CutSet` offers some batch processing operations::

        >>> cuts = cuts.pad(num_frames=300)  # or duration=30.0
        >>> cuts = cuts.truncate(max_duration=30.0, offset_type='start')  # truncate from start to 30.0s
        >>> cuts = cuts.mix(other_cuts, snr=[10, 30], mix_prob=0.5)

    :class:`~lhotse.cut.CutSet` supports lazy data augmentation/transformation methods which require adjusting some information
    in the manifest (e.g., ``num_samples`` or ``duration``).
    Note that in the following examples, the audio is untouched -- the operations are stored in the manifest,
    and executed upon reading the audio::

        >>> cuts_sp = cuts.perturb_speed(factor=1.1)
        >>> cuts_vp = cuts.perturb_volume(factor=2.)
        >>> cuts_24k = cuts.resample(24000)
        >>> cuts_rvb = cuts.reverb_rir(rir_recordings)

    .. caution::
        If the :class:`.CutSet` contained :class:`~lhotse.features.base.Features` manifests, they will be
        detached after performing audio augmentations such as :meth:`.CutSet.perturb_speed`,
        :meth:`.CutSet.resample`, :meth:`.CutSet.perturb_volume`, or :meth:`.CutSet.reverb_rir`.

    :class:`~lhotse.cut.CutSet` offers parallel feature extraction capabilities
    (see `meth`:.CutSet.compute_and_store_features: for details),
    and can be used to estimate global mean and variance::

        >>> from lhotse import Fbank
        >>> cuts = CutSet()
        >>> cuts = cuts.compute_and_store_features(
        ...     extractor=Fbank(),
        ...     storage_path='/data/feats',
        ...     num_jobs=4
        ... )
        >>> mvn_stats = cuts.compute_global_feature_stats('/data/features/mvn_stats.pkl', max_cuts=10000)

    See also:

        - :class:`~lhotse.cut.Cut`
    """

    def __init__(self, cuts: Optional[Mapping[str, Cut]] = None) -> None:
        self.cuts = ifnone(cuts, {})

    def __eq__(self, other: "CutSet") -> bool:
        return self.cuts == other.cuts

    @property
    def data(self) -> Union[Dict[str, Cut], Iterable[Cut]]:
        """Alias property for ``self.cuts``"""
        return self.cuts

    @property
    def mixed_cuts(self) -> Dict[str, MixedCut]:
        return {id_: cut for id_, cut in self.cuts.items() if isinstance(cut, MixedCut)}

    @property
    def simple_cuts(self) -> Dict[str, MonoCut]:
        return {id_: cut for id_, cut in self.cuts.items() if isinstance(cut, MonoCut)}

    @property
    def ids(self) -> Iterable[str]:
        return self.cuts.keys()

    @property
    def speakers(self) -> FrozenSet[str]:
        return frozenset(
            supervision.speaker for cut in self for supervision in cut.supervisions
        )

    @staticmethod
    def from_cuts(cuts: Iterable[Cut]) -> "CutSet":
        return CutSet(cuts=index_by_id_and_check(cuts))

    from_items = from_cuts

    @staticmethod
    def from_manifests(
        recordings: Optional[RecordingSet] = None,
        supervisions: Optional[SupervisionSet] = None,
        features: Optional[FeatureSet] = None,
        output_path: Optional[Pathlike] = None,
        random_ids: bool = False,
        lazy: bool = False,
    ) -> "CutSet":
        """
        Create a CutSet from any combination of supervision, feature and recording manifests.
        At least one of ``recordings`` or ``features`` is required.

        The created cuts will be of type :class:`.MonoCut`, even when the recordings have multiple channels.
        The :class:`.MonoCut` boundaries correspond to those found in the ``features``, when available,
        otherwise to those found in the ``recordings``.

        When ``supervisions`` are provided, we'll be searching them for matching recording IDs
        and attaching to created cuts, assuming they are fully within the cut's time span.

        :param recordings: an optional :class:`~lhotse.audio.RecordingSet` manifest.
        :param supervisions: an optional :class:`~lhotse.supervision.SupervisionSet` manifest.
        :param features: an optional :class:`~lhotse.features.base.FeatureSet` manifest.
        :param output_path: an optional path where the :class:`.CutSet` is stored.
        :param random_ids: boolean, should the cut IDs be randomized. By default, use the recording ID
            with a loop index and a channel idx, i.e. "{recording_id}-{idx}-{channel}")
        :param lazy: boolean, when ``True``, output_path must be provided
        :return: a new :class:`.CutSet` instance.
        """
        if lazy:
            return create_cut_set_lazy(
                recordings=recordings,
                supervisions=supervisions,
                features=features,
                output_path=output_path,
                random_ids=random_ids,
            )
        else:
            return create_cut_set_eager(
                recordings=recordings,
                supervisions=supervisions,
                features=features,
                output_path=output_path,
                random_ids=random_ids,
            )

    @staticmethod
    def from_dicts(data: Iterable[dict]) -> "CutSet":
        def deserialize_one(raw_cut: dict) -> Cut:
            cut_type = raw_cut.pop("type")
            if cut_type == "MonoCut":
                return MonoCut.from_dict(raw_cut)
            if cut_type == "Cut":
                warnings.warn(
                    "Your manifest was created with Lhotse version earlier than v0.8, when MonoCut was called Cut. "
                    "Please re-generate it with Lhotse v0.8 as it might stop working in a future version "
                    "(using manifest.from_file() and then manifest.to_file() should be sufficient)."
                )
                return MonoCut.from_dict(raw_cut)
            if cut_type == "MixedCut":
                return MixedCut.from_dict(raw_cut)
            raise ValueError(
                f"Unexpected cut type during deserialization: '{cut_type}'"
            )

        return CutSet.from_cuts(deserialize_one(cut) for cut in data)

    @staticmethod
    def from_webdataset(
        path: Union[Pathlike, Sequence[Pathlike]], **wds_kwargs
    ) -> "CutSet":
        """
        Provides the ability to read Lhotse objects from a WebDataset tarball (or a
        collection of them, i.e., shards) sequentially, without reading the full contents
        into memory. It also supports passing a list of paths, or WebDataset-style pipes.

        CutSets stored in this format are potentially much faster to read from due to
        sequential I/O (we observed speedups of 50-100x vs random-read mechanisms).

        Since this mode does not support random access reads, some methods of CutSet
        might not work properly (e.g. ``len()``).

        The behaviour of the underlying ``WebDataset`` instance can be customized by
        providing its kwargs directly to the constructor of this class. For details,
        see :func:`lhotse.dataset.webdataset.mini_webdataset` documentation.

        **Examples**

        Read manifests and data from a single tarball::

            >>> cuts = CutSet.from_webdataset("data/cuts-train.tar")

        Read manifests and data from a multiple tarball shards::

            >>> cuts = CutSet.from_webdataset("data/shard-{000000..004126}.tar")
            >>> # alternatively
            >>> cuts = CutSet.from_webdataset(["data/shard-000000.tar", "data/shard-000001.tar", ...])

        Read manifests and data from shards in cloud storage (here AWS S3 via AWS CLI)::

            >>> cuts = CutSet.from_webdataset("pipe:aws s3 cp data/shard-{000000..004126}.tar -")

        Read manifests and data from shards which are split between PyTorch DistributeDataParallel
        nodes and dataloading workers, with shard-level shuffling enabled::

            >>> cuts = CutSet.from_webdataset(
            ...     "data/shard-{000000..004126}.tar",
            ...     split_by_worker=True,
            ...     split_by_node=True,
            ...     shuffle_shards=True,
            ... )

        """
        from lhotse.dataset.webdataset import LazyWebdatasetIterator

        return CutSet(cuts=LazyWebdatasetIterator(path, **wds_kwargs))

    def to_dicts(self) -> Iterable[dict]:
        return (cut.to_dict() for cut in self)

    def decompose(
        self, output_dir: Optional[Pathlike] = None, verbose: bool = False
    ) -> Tuple[Optional[RecordingSet], Optional[SupervisionSet], Optional[FeatureSet]]:
        """
        Return a 3-tuple of unique (recordings, supervisions, features) found in
        this :class:`CutSet`. Some manifest sets may also be ``None``, e.g.,
        if features were not extracted.

        .. note:: :class:`.MixedCut` is iterated over its track cuts.

        :param output_dir: directory where the manifests will be saved.
            The following files will be created: 'recordings.jsonl.gz',
            'supervisions.jsonl.gz', 'features.jsonl.gz'.
        :param verbose: when ``True``, shows a progress bar.
        """
        if output_dir is not None:
            output_dir = Path(output_dir)
            output_dir.mkdir(parents=True, exist_ok=True)

        stored_rids = set()
        stored_sids = set()

        with RecordingSet.open_writer(
            output_dir / "recordings.jsonl.gz" if output_dir is not None else None
        ) as rw, SupervisionSet.open_writer(
            output_dir / "supervisions.jsonl.gz" if output_dir is not None else None
        ) as sw, FeatureSet.open_writer(
            output_dir / "features.jsonl.gz" if output_dir is not None else None
        ) as fw:

            def save(mono_cut: MonoCut):
                if mono_cut.has_recording and mono_cut.recording_id not in stored_rids:
                    rw.write(mono_cut.recording)
                    stored_rids.add(mono_cut.recording_id)
                if mono_cut.has_features:
                    # Note: we have no way of saying if features are unique,
                    #       so we will always write them.
                    fw.write(mono_cut.features)
                for sup in mono_cut.supervisions:
                    if sup.id not in stored_sids:
                        # Supervisions inside cuts are relative to cuts start,
                        # so we correct the offset.
                        sw.write(sup.with_offset(mono_cut.start))
                        stored_sids.add(sup.id)

            for cut in tqdm(self, desc="Decomposing cuts") if verbose else self:
                if isinstance(cut, MonoCut):
                    save(cut)
                elif isinstance(cut, MixedCut):
                    for track in cut.tracks:
                        if isinstance(track.cut, MonoCut):
                            save(track.cut)

        return rw.open_manifest(), sw.open_manifest(), fw.open_manifest()

    def describe(self) -> None:
        """
        Print a message describing details about the ``CutSet`` - the number of cuts and the
        duration statistics, including the total duration and the percentage of speech segments.

        Example output:
            Cuts count: 547
            Total duration (hours): 326.4
            Speech duration (hours): 79.6 (24.4%)
            ***
            Duration statistics (seconds):
            mean    2148.0
            std      870.9
            min      477.0
            25%     1523.0
            50%     2157.0
            75%     2423.0
            99%     2500.0
            99.5%   2523.0
            99.9%   2601.0
            max     5415.0
            dtype: float64
        """
        durations = np.array([c.duration for c in self])
        speech_durations = np.array(
            [s.duration for c in self for s in c.trimmed_supervisions]
        )
        total_sum = durations.sum()
        speech_sum = speech_durations.sum()
        print("Cuts count:", len(durations))
        print(f"Total duration (hours): {total_sum / 3600:.1f}")
        print(
            f"Speech duration (hours): {speech_sum / 3600:.1f} ({speech_sum / total_sum:.1%})"
        )
        print("***")
        print("Duration statistics (seconds):")
        print(f"mean\t{np.mean(durations):.1f}")
        print(f"std\t{np.std(durations):.1f}")
        print(f"min\t{np.min(durations):.1f}")
        print(f"25%\t{np.percentile(durations, 25):.1f}")
        print(f"50%\t{np.median(durations):.1f}")
        print(f"75%\t{np.percentile(durations, 75):.1f}")
        print(f"99%\t{np.percentile(durations, 99):.1f}")
        print(f"99.5%\t{np.percentile(durations, 99.5):.1f}")
        print(f"99.9%\t{np.percentile(durations, 99.9):.1f}")
        print(f"max\t{np.max(durations):.1f}")

    def split(
        self, num_splits: int, shuffle: bool = False, drop_last: bool = False
    ) -> List["CutSet"]:
        """
        Split the :class:`~lhotse.CutSet` into ``num_splits`` pieces of equal size.

        :param num_splits: Requested number of splits.
        :param shuffle: Optionally shuffle the recordings order first.
        :param drop_last: determines how to handle splitting when ``len(seq)`` is not divisible
            by ``num_splits``. When ``False`` (default), the splits might have unequal lengths.
            When ``True``, it may discard the last element in some splits to ensure they are
            equally long.
        :return: A list of :class:`~lhotse.CutSet` pieces.
        """
        return [
            CutSet.from_cuts(subset)
            for subset in split_sequence(
                self, num_splits=num_splits, shuffle=shuffle, drop_last=drop_last
            )
        ]

    def split_lazy(
        self, output_dir: Pathlike, chunk_size: int, prefix: str = ""
    ) -> List["CutSet"]:
        """
        Splits a manifest (either lazily or eagerly opened) into chunks, each
        with ``chunk_size`` items (except for the last one, typically).

        In order to be memory efficient, this implementation saves each chunk
        to disk in a ``.jsonl.gz`` format as the input manifest is sampled.

        .. note:: For lowest memory usage, use ``load_manifest_lazy`` to open the
            input manifest for this method.

        :param it: any iterable of Lhotse manifests.
        :param output_dir: directory where the split manifests are saved.
            Each manifest is saved at: ``{output_dir}/{prefix}.{split_idx}.jsonl.gz``
        :param chunk_size: the number of items in each chunk.
        :param prefix: the prefix of each manifest.
        :return: a list of lazily opened chunk manifests.
        """
        return split_manifest_lazy(
            self, output_dir=output_dir, chunk_size=chunk_size, prefix=prefix
        )

    def subset(
        self,
        *,  # only keyword arguments allowed
        supervision_ids: Optional[Iterable[str]] = None,
        cut_ids: Optional[Iterable[str]] = None,
        first: Optional[int] = None,
        last: Optional[int] = None,
    ) -> "CutSet":
        """
        Return a new ``CutSet`` according to the selected subset criterion.
        Only a single argument to ``subset`` is supported at this time.

        Example:
            >>> cuts = CutSet.from_yaml('path/to/cuts')
            >>> train_set = cuts.subset(supervision_ids=train_ids)
            >>> test_set = cuts.subset(supervision_ids=test_ids)

        :param supervision_ids: List of supervision IDs to keep.
        :param cut_ids: List of cut IDs to keep.
            The returned :class:`.CutSet` preserves the order of `cut_ids`.
        :param first: int, the number of first cuts to keep.
        :param last: int, the number of last cuts to keep.
        :return: a new ``CutSet`` with the subset results.
        """
        assert exactly_one_not_null(
            supervision_ids, cut_ids, first, last
        ), "subset() can handle only one non-None arg."

        if first is not None:
            assert first > 0
            out = CutSet.from_cuts(islice(self, first))
            if len(out) < first:
                logging.warning(
                    f"CutSet has only {len(out)} items but first {first} were requested."
                )
            return out

        if last is not None:
            assert last > 0
            if last > len(self):
                logging.warning(
                    f"CutSet has only {len(self)} items but last {last} required; not doing anything."
                )
                return self
            cut_ids = list(self.ids)[-last:]
            return CutSet.from_cuts(self[cid] for cid in cut_ids)

        if supervision_ids is not None:
            # Remove cuts without supervisions
            supervision_ids = set(supervision_ids)
            return CutSet.from_cuts(
                cut.filter_supervisions(lambda s: s.id in supervision_ids)
                for cut in self
                if any(s.id in supervision_ids for s in cut.supervisions)
            )

        if cut_ids is not None:
            cut_ids = list(cut_ids)  # Remember the original order
            id_set = frozenset(cut_ids)  # Make a set for quick lookup
            # Iteration makes it possible to subset lazy manifests
            cuts = CutSet.from_cuts(cut for cut in self if cut.id in id_set)
            if len(cuts) < len(cut_ids):
                logging.warning(
                    f"In CutSet.subset(cut_ids=...): expected {len(cut_ids)} cuts but got {len(cuts)} "
                    f"instead ({len(cut_ids) - len(cuts)} cut IDs were not in the CutSet)."
                )
            # Restore the requested cut_ids order.
            return CutSet.from_cuts(cuts[cid] for cid in cut_ids)

    def filter_supervisions(
        self, predicate: Callable[[SupervisionSegment], bool]
    ) -> "CutSet":
        """
        Return a new CutSet with Cuts containing only `SupervisionSegments` satisfying `predicate`

        Cuts without supervisions are preserved

        Example:
            >>> cuts = CutSet.from_yaml('path/to/cuts')
            >>> at_least_five_second_supervisions = cuts.filter_supervisions(lambda s: s.duration >= 5)

        :param predicate: A callable that accepts `SupervisionSegment` and returns bool
        :return: a CutSet with filtered supervisions
        """
        return CutSet.from_cuts(cut.filter_supervisions(predicate) for cut in self)

    def merge_supervisions(
        self, custom_merge_fn: Optional[Callable[[str, Iterable[Any]], Any]] = None
    ) -> "CutSet":
        """
        Return a copy of the cut that has all of its supervisions merged into
        a single segment.

        The new start is the start of the earliest superivion, and the new duration
        is a minimum spanning duration for all the supervisions.

        The text fields are concatenated with a whitespace, and all other string fields
        (including IDs) are prefixed with "cat#" and concatenated with a hash symbol "#".
        This is also applied to ``custom`` fields. Fields with a ``None`` value are omitted.

        :param custom_merge_fn: a function that will be called to merge custom fields values.
            We expect ``custom_merge_fn`` to handle all possible custom keys.
            When not provided, we will treat all custom values as strings.
            It will be called roughly like:
            ``custom_merge_fn(custom_key, [s.custom[custom_key] for s in sups])``
        """
        return CutSet.from_cuts(
            c.merge_supervisions(custom_merge_fn=custom_merge_fn) for c in self
        )

    def trim_to_supervisions(
        self,
        keep_overlapping: bool = True,
        min_duration: Optional[Seconds] = None,
        context_direction: Literal["center", "left", "right", "random"] = "center",
        num_jobs: int = 1,
    ) -> "CutSet":
        """
        Return a new CutSet with Cuts that have identical spans as their supervisions.

        For example, the following cut::

                    Cut
            |-----------------|
             Sup1
            |----|  Sup2
               |-----------|

        is transformed into two cuts::

             Cut1
            |----|
             Sup1
            |----|
               Sup2
               |-|
                    Cut2
               |-----------|
               Sup1
               |-|
                    Sup2
               |-----------|

        :param keep_overlapping: when ``False``, it will discard parts of other supervisions that overlap with the
            main supervision. In the illustration above, it would discard ``Sup2`` in ``Cut1`` and ``Sup1`` in ``Cut2``.
            In this mode, we guarantee that there will always be exactly one supervision per cut.
        :param min_duration: An optional duration in seconds; specifying this argument will extend the cuts
            that would have been shorter than ``min_duration`` with actual acoustic context in the recording/features.
            If there are supervisions present in the context, they are kept when ``keep_overlapping`` is true.
            If there is not enough context, the returned cut will be shorter than ``min_duration``.
            If the supervision segment is longer than ``min_duration``, the return cut will be longer.
        :param context_direction: Which direction should the cut be expanded towards to include context.
            The value of "center" implies equal expansion to left and right;
            random uniformly samples a value between "left" and "right".
        :param num_jobs: Number of parallel workers to process the cuts.
        :return: a ``CutSet``.
        """
        if num_jobs == 1:
            return CutSet.from_cuts(
                # chain.from_iterable is a flatten operation: Iterable[Iterable[T]] -> Iterable[T]
                chain.from_iterable(
                    cut.trim_to_supervisions(
                        keep_overlapping=keep_overlapping,
                        min_duration=min_duration,
                        context_direction=context_direction,
                    )
                    for cut in self
                )
            )

        from lhotse.manipulation import split_parallelize_combine

        result = split_parallelize_combine(
            num_jobs,
            self,
            CutSet.trim_to_supervisions,
            keep_overlapping=keep_overlapping,
            min_duration=min_duration,
            context_direction=context_direction,
        )
        return result

    def trim_to_unsupervised_segments(self) -> "CutSet":
        """
        Return a new CutSet with Cuts created from segments that have no supervisions (likely
        silence or noise).

        :return: a ``CutSet``.
        """
        from cytoolz import sliding_window

        cuts = []
        for cut in self:
            segments = []
            supervisions = sorted(cut.supervisions, key=lambda s: s.start)
            # Check if there is an unsupervised segment at the start of the cut,
            # before the first supervision.
            if supervisions[0].start > 0:
                segments.append((0, supervisions[0].start))
            # Check if there are unsupervised segments between the supervisions.
            for left, right in sliding_window(2, supervisions):
                if overlaps(left, right) or left.end == right.start:
                    continue
                segments.append((left.end, right.start))
            # Check if there is an unsupervised segment after the last supervision,
            # before the cut ends.
            if supervisions[-1].end < cut.duration:
                segments.append((supervisions[-1].end, cut.duration))
            # Create cuts from all found unsupervised segments.
            for start, end in segments:
                cuts.append(cut.truncate(offset=start, duration=end - start))
        return CutSet.from_cuts(cuts)

    def mix_same_recording_channels(self) -> "CutSet":
        """
        Find cuts that come from the same recording and have matching start and end times, but
        represent different channels. Then, mix them together (in matching groups) and return
        a new ``CutSet`` that contains their mixes. This is useful for processing microphone array
        recordings.

        It is intended to be used as the first operation after creating a new ``CutSet`` (but
        might also work in other circumstances, e.g. if it was cut to windows first).

        Example:
            >>> ami = prepare_ami('path/to/ami')
            >>> cut_set = CutSet.from_manifests(recordings=ami['train']['recordings'])
            >>> multi_channel_cut_set = cut_set.mix_same_recording_channels()

        In the AMI example, the ``multi_channel_cut_set`` will yield MixedCuts that hold all single-channel
        Cuts together.
        """
        if self.mixed_cuts:
            raise ValueError(
                "This operation is not applicable to CutSet's containing MixedCut's."
            )
        from cytoolz.itertoolz import groupby

        groups = groupby(lambda cut: (cut.recording.id, cut.start, cut.end), self)
        return CutSet.from_cuts(mix_cuts(cuts) for cuts in groups.values())

    def sort_by_duration(self, ascending: bool = False) -> "CutSet":
        """
        Sort the CutSet according to cuts duration and return the result. Descending by default.
        """
        return CutSet.from_cuts(
            sorted(self, key=(lambda cut: cut.duration), reverse=not ascending)
        )

    def sort_like(self, other: "CutSet") -> "CutSet":
        """
        Sort the CutSet according to the order of cut IDs in ``other`` and return the result.
        """
        assert set(self.ids) == set(
            other.ids
        ), "sort_like() expects both CutSet's to have identical cut IDs."
        return CutSet.from_cuts(self[cid] for cid in other.ids)

    def index_supervisions(
        self, index_mixed_tracks: bool = False, keep_ids: Optional[Set[str]] = None
    ) -> Dict[str, IntervalTree]:
        """
        Create a two-level index of supervision segments. It is a mapping from a Cut's ID to an
        interval tree that contains the supervisions of that Cut.

        The interval tree can be efficiently queried for overlapping and/or enveloping segments.
        It helps speed up some operations on Cuts of very long recordings (1h+) that contain many
        supervisions.

        :param index_mixed_tracks: Should the tracks of MixedCut's be indexed as additional, separate entries.
        :param keep_ids: If specified, we will only index the supervisions with the specified IDs.
        :return: a mapping from MonoCut ID to an interval tree of SupervisionSegments.
        """
        indexed = {}
        for cut in self:
            indexed.update(
                cut.index_supervisions(
                    index_mixed_tracks=index_mixed_tracks, keep_ids=keep_ids
                )
            )
        return indexed

    def pad(
        self,
        duration: Seconds = None,
        num_frames: int = None,
        num_samples: int = None,
        pad_feat_value: float = LOG_EPSILON,
        direction: str = "right",
        preserve_id: bool = False,
        pad_value_dict: Optional[Dict[str, Union[int, float]]] = None,
    ) -> "CutSet":
        """
        Return a new CutSet with Cuts padded to ``duration``, ``num_frames`` or ``num_samples``.
        Cuts longer than the specified argument will not be affected.
        By default, cuts will be padded to the right (i.e. after the signal).

        When none of ``duration``, ``num_frames``, or ``num_samples`` is specified,
        we'll try to determine the best way to pad to the longest cut based on
        whether features or recordings are available.

        :param duration: The cuts minimal duration after padding.
            When not specified, we'll choose the duration of the longest cut in the CutSet.
        :param num_frames: The cut's total number of frames after padding.
        :param num_samples: The cut's total number of samples after padding.
        :param pad_feat_value: A float value that's used for padding the features.
            By default we assume a log-energy floor of approx. -23 (1e-10 after exp).
        :param direction: string, 'left', 'right' or 'both'. Determines whether the padding is added
            before or after the cut.
        :param preserve_id: When ``True``, preserves the cut ID from before padding.
            Otherwise, generates a new random ID (default).
        :param pad_value_dict: Optional dict that specifies what value should be used
            for padding arrays in custom attributes.
        :return: A padded CutSet.
        """
        # When the user does not specify explicit padding duration/num_frames/num_samples,
        # we'll try to pad using frames if there are features,
        # otherwise using samples if there are recordings,
        # otherwise duration which is always there.
        if all(arg is None for arg in (duration, num_frames, num_samples)):
            if all(c.has_features for c in self):
                num_frames = max(c.num_frames for c in self)
            elif all(c.has_recording for c in self):
                num_samples = max(c.num_samples for c in self)
            else:
                duration = max(cut.duration for cut in self)

        return CutSet.from_cuts(
            cut.pad(
                duration=duration,
                num_frames=num_frames,
                num_samples=num_samples,
                pad_feat_value=pad_feat_value,
                direction=direction,
                preserve_id=preserve_id,
                pad_value_dict=pad_value_dict,
            )
            for cut in self
        )

    def truncate(
        self,
        max_duration: Seconds,
        offset_type: str,
        keep_excessive_supervisions: bool = True,
        preserve_id: bool = False,
        rng: Optional[random.Random] = None,
    ) -> "CutSet":
        """
        Return a new CutSet with the Cuts truncated so that their durations are at most `max_duration`.
        Cuts shorter than `max_duration` will not be changed.
        :param max_duration: float, the maximum duration in seconds of a cut in the resulting manifest.
        :param offset_type: str, can be:
        - 'start' => cuts are truncated from their start;
        - 'end' => cuts are truncated from their end minus max_duration;
        - 'random' => cuts are truncated randomly between their start and their end minus max_duration
        :param keep_excessive_supervisions: bool. When a cut is truncated in the middle of a supervision segment,
        should the supervision be kept.
        :param preserve_id: bool. Should the truncated cut keep the same ID or get a new, random one.
        :param rng: optional random number generator to be used with a 'random' ``offset_type``.
        :return: a new CutSet instance with truncated cuts.
        """
        truncated_cuts = []
        for cut in self:
            if cut.duration <= max_duration:
                truncated_cuts.append(cut)
                continue

            def compute_offset():
                if offset_type == "start":
                    return 0.0
                last_offset = cut.duration - max_duration
                if offset_type == "end":
                    return last_offset
                if offset_type == "random":
                    if rng is None:
                        return random.uniform(0.0, last_offset)
                    else:
                        return rng.uniform(0.0, last_offset)
                raise ValueError(f"Unknown 'offset_type' option: {offset_type}")

            truncated_cuts.append(
                cut.truncate(
                    offset=compute_offset(),
                    duration=max_duration,
                    keep_excessive_supervisions=keep_excessive_supervisions,
                    preserve_id=preserve_id,
                )
            )
        return CutSet.from_cuts(truncated_cuts)

    def extend_by(
        self,
        duration: Seconds,
        direction: str = "both",
        preserve_id: bool = False,
    ) -> "CutSet":
        """
        Returns a new CutSet with cuts extended by `duration` amount.

        :param duration: float (seconds), specifies the duration by which the CutSet is extended.
        :param direction: string, 'left', 'right' or 'both'. Determines whether to extend on the left,
            right, or both sides. If 'both', extend on both sides by the same duration (equal to `duration`).
        :param preserve_id: bool. Should the extended cut keep the same ID or get a new, random one.
        :return: a new CutSet instance.
        """
        return CutSet.from_cuts(
            cut.extend_by(
                duration=duration, direction=direction, preserve_id=preserve_id
            )
            for cut in self
        )

    def cut_into_windows(
        self,
        duration: Seconds,
        hop: Optional[Seconds] = None,
        keep_excessive_supervisions: bool = True,
        num_jobs: int = 1,
    ) -> "CutSet":
        """
        Return a new ``CutSet``, made by traversing each ``MonoCut`` in windows of ``duration`` seconds by ``hop`` seconds and
        creating new ``MonoCut`` out of them.

        The last window might have a shorter duration if there was not enough audio, so you might want to
        use either ``.filter()`` or ``.pad()`` afterwards to obtain a uniform duration ``CutSet``.

        :param duration: Desired duration of the new cuts in seconds.
        :param hop: Shift between the windows in the new cuts in seconds.
        :param keep_excessive_supervisions: bool. When a cut is truncated in the middle of a supervision segment,
            should the supervision be kept.
        :param num_jobs: The number of parallel workers.
        :return: a new CutSet with cuts made from shorter duration windows.
        """
        if not hop:
            hop = duration
        if num_jobs == 1:
            from lhotse.lazy import LazyFlattener, LazyMapper

            return CutSet(
                LazyFlattener(
                    LazyMapper(
                        self,
                        lambda cut: cut.cut_into_windows(
                            duration=duration,
                            hop=hop,
                            keep_excessive_supervisions=keep_excessive_supervisions,
                        ),
                    )
                )
            )

        from lhotse.manipulation import split_parallelize_combine

        result = split_parallelize_combine(
            num_jobs,
            self,
            partial(
                _cut_into_windows_single,
                duration=duration,
                hop=hop,
                keep_excessive_supervisions=keep_excessive_supervisions,
            ),
        )
        return result

    def sample(self, n_cuts: int = 1) -> Union[Cut, "CutSet"]:
        """
        Randomly sample this ``CutSet`` and return ``n_cuts`` cuts.
        When ``n_cuts`` is 1, will return a single cut instance; otherwise will return a ``CutSet``.
        """
        assert n_cuts > 0
        # TODO: We might want to make this more efficient in the future
        #  by holding a cached list of cut ids as a member of CutSet...
        cut_indices = random.sample(range(len(self)), min(n_cuts, len(self)))
        cuts = [self[idx] for idx in cut_indices]
        if n_cuts == 1:
            return cuts[0]
        return CutSet.from_cuts(cuts)

    def resample(self, sampling_rate: int, affix_id: bool = False) -> "CutSet":
        """
        Return a new :class:`~lhotse.cut.CutSet` that contains cuts resampled to the new
        ``sampling_rate``. All cuts in the manifest must contain recording information.
        If the feature manifests are attached, they are dropped.

        :param sampling_rate: The new sampling rate.
        :param affix_id: Should we modify the ID (useful if both versions of the same
            cut are going to be present in a single manifest).
        :return: a modified copy of the ``CutSet``.
        """
        return self.map(lambda cut: cut.resample(sampling_rate, affix_id=affix_id))

    def perturb_speed(self, factor: float, affix_id: bool = True) -> "CutSet":
        """
        Return a new :class:`~lhotse.cut.CutSet` that contains speed perturbed cuts
        with a factor of ``factor``. It requires the recording manifests to be present.
        If the feature manifests are attached, they are dropped.
        The supervision manifests are modified to reflect the speed perturbed
        start times and durations.

        :param factor: The resulting playback speed is ``factor`` times the original one.
        :param affix_id: Should we modify the ID (useful if both versions of the same
            cut are going to be present in a single manifest).
        :return: a modified copy of the ``CutSet``.
        """
        return self.map(lambda cut: cut.perturb_speed(factor=factor, affix_id=affix_id))

    def perturb_tempo(self, factor: float, affix_id: bool = True) -> "CutSet":
        """
        Return a new :class:`~lhotse.cut.CutSet` that contains tempo perturbed cuts
        with a factor of ``factor``.

        Compared to speed perturbation, tempo preserves pitch.
        It requires the recording manifests to be present.
        If the feature manifests are attached, they are dropped.
        The supervision manifests are modified to reflect the tempo perturbed
        start times and durations.

        :param factor: The resulting playback tempo is ``factor`` times the original one.
        :param affix_id: Should we modify the ID (useful if both versions of the same
            cut are going to be present in a single manifest).
        :return: a modified copy of the ``CutSet``.
        """
        return self.map(lambda cut: cut.perturb_tempo(factor=factor, affix_id=affix_id))

    def perturb_volume(self, factor: float, affix_id: bool = True) -> "CutSet":
        """
        Return a new :class:`~lhotse.cut.CutSet` that contains volume perturbed cuts
        with a factor of ``factor``. It requires the recording manifests to be present.
        If the feature manifests are attached, they are dropped.
        The supervision manifests are remaining the same.

        :param factor: The resulting playback volume is ``factor`` times the original one.
        :param affix_id: Should we modify the ID (useful if both versions of the same
            cut are going to be present in a single manifest).
        :return: a modified copy of the ``CutSet``.
        """
        return self.map(
            lambda cut: cut.perturb_volume(factor=factor, affix_id=affix_id)
        )

    def reverb_rir(
        self,
        rir_recordings: "RecordingSet",
        normalize_output: bool = True,
        early_only: bool = False,
        affix_id: bool = True,
        rir_channels: List[int] = [0],
    ) -> "CutSet":
        """
        Return a new :class:`~lhotse.cut.CutSet` that contains original cuts convolved with
        randomly chosen impulse responses from `rir_recordings`. It requires the recording manifests to be present.
        If the feature manifests are attached, they are dropped.
        The supervision manifests remain the same.

        :param rir_recordings: RecordingSet containing the room impulse responses.
        :param normalize_output: When true, output will be normalized to have energy as input.
        :param early_only: When true, only the early reflections (first 50 ms) will be used.
        :param affix_id: Should we modify the ID (useful if both versions of the same
            cut are going to be present in a single manifest).
        :param rir_channels: The channels of the impulse response to use. By default, first channel will be used.
            If it is a multi-channel RIR, applying RIR will produce MixedCut.
        :return: a modified copy of the ``CutSet``.
        """
        rir_recordings = list(rir_recordings)
        return CutSet.from_cuts(
            [
                cut.reverb_rir(
                    rir_recording=random.choice(rir_recordings),
                    normalize_output=normalize_output,
                    early_only=early_only,
                    affix_id=affix_id,
                    rir_channels=rir_channels,
                )
                for cut in self
            ]
        )

    def mix(
        self,
        cuts: "CutSet",
        duration: Optional[Seconds] = None,
        allow_padding: bool = False,
        snr: Optional[Union[Decibels, Sequence[Decibels]]] = 20,
        preserve_id: Optional[str] = None,
        mix_prob: float = 1.0,
    ) -> "CutSet":
        """
        Mix cuts in this ``CutSet`` with randomly sampled cuts from another ``CutSet``.
        A typical application would be data augmentation with noise, music, babble, etc.

        :param cuts: a ``CutSet`` containing cuts to be mixed into this ``CutSet``.
        :param duration: an optional float in seconds.
            When ``None``, we will preserve the duration of the cuts in ``self``
            (i.e. we'll truncate the mix if it exceeded the original duration).
            Otherwise, we will keep sampling cuts to mix in until we reach the specified
            ``duration`` (and truncate to that value, should it be exceeded).
        :param allow_padding: an optional bool.
            When it is ``True``, we will allow the offset to be larger than the reference
            cut by padding the reference cut.
        :param snr: an optional float, or pair (range) of floats, in decibels.
            When it's a single float, we will mix all cuts with this SNR level
            (where cuts in ``self`` are treated as signals, and cuts in ``cuts`` are treated as noise).
            When it's a pair of floats, we will uniformly sample SNR values from that range.
            When ``None``, we will mix the cuts without any level adjustment
            (could be too noisy for data augmentation).
        :param preserve_id: optional string ("left", "right"). when specified, append will preserve the cut id
            of the left- or right-hand side argument. otherwise, a new random id is generated.
        :param mix_prob: an optional float in range [0, 1].
            Specifies the probability of performing a mix.
            Values lower than 1.0 mean that some cuts in the output will be unchanged.
        :return: a new ``CutSet`` with mixed cuts.
        """
        assert 0.0 <= mix_prob <= 1.0
        assert duration is None or duration > 0
        if isinstance(snr, (tuple, list)):
            assert (
                len(snr) == 2
            ), f"SNR range must be a list or tuple with exactly two values (got: {snr})"
        else:
            assert isinstance(snr, (type(None), int, float))
        mixed_cuts = []
        for cut in self:
            # Check whether we're going to mix something into the current cut
            # or pass it through unchanged.
            if random.uniform(0.0, 1.0) > mix_prob:
                mixed_cuts.append(cut)
                continue
            # Randomly sample a new cut from "cuts" to mix in.
            to_mix = cuts.sample()
            # Determine the SNR - either it's specified or we need to sample one.
            snr = random.uniform(*snr) if isinstance(snr, (list, tuple)) else snr
            # Actual mixing
            mixed = cut.mix(other=to_mix, snr=snr, preserve_id=preserve_id)
            # Did the user specify a duration?
            # If yes, we will ensure that shorter cuts have more noise mixed in
            # to "pad" them with at the end.
            if duration is not None:
                mixed_in_duration = to_mix.duration
                # Keep sampling until we mixed in a "duration" amount of noise.
                # Note: we subtract 0.05s (50ms) from the target duration to avoid edge cases
                #       where we mix in some noise cut that effectively has 0 frames of features.
                while mixed_in_duration < (duration - 0.05):
                    to_mix = cuts.sample()
                    # Keep the SNR constant for each cut from "self".
                    mixed = mixed.mix(
                        other=to_mix,
                        snr=snr,
                        offset_other_by=mixed_in_duration,
                        allow_padding=allow_padding,
                        preserve_id=preserve_id,
                    )
                    # Since we're adding floats, we can be off by an epsilon and trigger
                    # some assertions for exceeding duration; do precautionary rounding here.
                    mixed_in_duration = round(
                        mixed_in_duration + to_mix.duration, ndigits=8
                    )
            # We truncate the mixed to either the original duration or the requested duration.
            mixed = mixed.truncate(
                duration=cut.duration if duration is None else duration,
                preserve_id=preserve_id is not None,
            )
            mixed_cuts.append(mixed)
        return CutSet.from_cuts(mixed_cuts)

    def drop_features(self) -> "CutSet":
        """
        Return a new :class:`.CutSet`, where each :class:`.Cut` is copied and detached from its extracted features.
        """
        return CutSet.from_cuts(c.drop_features() for c in self)

    def drop_recordings(self) -> "CutSet":
        """
        Return a new :class:`.CutSet`, where each :class:`.Cut` is copied and detached from its recordings.
        """
        return CutSet.from_cuts(c.drop_recording() for c in self)

    def drop_supervisions(self) -> "CutSet":
        """
        Return a new :class:`.CutSet`, where each :class:`.Cut` is copied and detached from its supervisions.
        """
        return CutSet.from_cuts(c.drop_supervisions() for c in self)

    def compute_and_store_features(
        self,
        extractor: FeatureExtractor,
        storage_path: Pathlike,
        num_jobs: Optional[int] = None,
        augment_fn: Optional[AugmentFn] = None,
        storage_type: Type[FW] = LilcomChunkyWriter,
        executor: Optional[Executor] = None,
        mix_eagerly: bool = True,
        progress_bar: bool = True,
    ) -> "CutSet":
        """
        Extract features for all cuts, possibly in parallel,
        and store them using the specified storage object.

        Examples:

            Extract fbank features on one machine using 8 processes,
            store arrays partitioned in 8 archive files with lilcom compression:

            >>> cuts = CutSet(...)
            ... cuts.compute_and_store_features(
            ...     extractor=Fbank(),
            ...     storage_path='feats',
            ...     num_jobs=8,
            ... )

            Extract fbank features on one machine using 8 processes,
            store each array in a separate file with lilcom compression:

            >>> cuts = CutSet(...)
            ... cuts.compute_and_store_features(
            ...     extractor=Fbank(),
            ...     storage_path='feats',
            ...     num_jobs=8,
            ...     storage_type=LilcomFilesWriter
            ... )

            Extract fbank features on multiple machines using a Dask cluster
            with 80 jobs,
            store arrays partitioned in 80 archive files with lilcom compression:

            >>> from distributed import Client
            ... cuts = CutSet(...)
            ... cuts.compute_and_store_features(
            ...     extractor=Fbank(),
            ...     storage_path='feats',
            ...     num_jobs=80,
            ...     executor=Client(...)
            ... )

            Extract fbank features on one machine using 8 processes,
            store each array in an S3 bucket (requires ``smart_open``):

            >>> cuts = CutSet(...)
            ... cuts.compute_and_store_features(
            ...     extractor=Fbank(),
            ...     storage_path='s3://my-feature-bucket/my-corpus-features',
            ...     num_jobs=8,
            ...     storage_type=LilcomURLWriter
            ... )

        :param extractor: A ``FeatureExtractor`` instance
            (either Lhotse's built-in or a custom implementation).
        :param storage_path: The path to location where we will store the features.
            The exact type and layout of stored files will be dictated by the
            ``storage_type`` argument.
        :param num_jobs: The number of parallel processes used to extract the features.
            We will internally split the CutSet into this many chunks
            and process each chunk in parallel.
        :param augment_fn: an optional callable used for audio augmentation.
            Be careful with the types of augmentations used: if they modify
            the start/end/duration times of the cut and its supervisions,
            you will end up with incorrect supervision information when using this API.
            E.g. for speed perturbation, use ``CutSet.perturb_speed()`` instead.
        :param storage_type: a ``FeaturesWriter`` subclass type.
            It determines how the features are stored to disk,
            e.g. separate file per array, HDF5 files with multiple arrays, etc.
        :param executor: when provided, will be used to parallelize the feature extraction process.
            By default, we will instantiate a ProcessPoolExecutor.
            Learn more about the ``Executor`` API at
            https://lhotse.readthedocs.io/en/latest/parallelism.html
        :param mix_eagerly: Related to how the features are extracted for ``MixedCut``
            instances, if any are present.
            When False, extract and store the features for each track separately,
            and mix them dynamically when loading the features.
            When True, mix the audio first and store the mixed features,
            returning a new ``MonoCut`` instance with the same ID.
            The returned ``MonoCut`` will not have a ``Recording`` attached.
        :param progress_bar: Should a progress bar be displayed (automatically turned off
            for parallel computation).
        :return: Returns a new ``CutSet`` with ``Features`` manifests attached to the cuts.
        """
        from lhotse.manipulation import combine
        from cytoolz import identity

        # Pre-conditions and args setup
        progress = (
            identity  # does nothing, unless we overwrite it with an actual prog bar
        )
        if num_jobs is None:
            num_jobs = 1
        if num_jobs == 1 and executor is not None:
            logging.warning(
                "Executor argument was passed but num_jobs set to 1: "
                "we will ignore the executor and use non-parallel execution."
            )
            executor = None

        if num_jobs > 1 and torch.get_num_threads() > 1:
            logging.warning(
                "num_jobs is > 1 and torch's number of threads is > 1 as well: "
                "For certain configs this can result in a never ending computation. "
                "If this happens, use torch.set_num_threads(1) to circumvent this."
            )

        # Non-parallel execution
        if executor is None and num_jobs == 1:
            if progress_bar:
                progress = partial(
                    tqdm, desc="Extracting and storing features", total=len(self)
                )

            with storage_type(storage_path) as storage:
                return CutSet.from_cuts(
                    maybe_cut
                    for maybe_cut in progress(
                        null_result_on_audio_loading_error(
                            cut.compute_and_store_features
                        )(
                            extractor=extractor,
                            storage=storage,
                            augment_fn=augment_fn,
                            mix_eagerly=mix_eagerly,
                        )
                        for cut in self
                    )
                    if maybe_cut is not None
                )

        # HACK: support URL storage for writing
        if "://" in str(storage_path):
            # "storage_path" is actually an URL
            def sub_storage_path(idx: int) -> str:
                return f"{storage_path}/feats-{idx}"

        else:
            # We are now sure that "storage_path" will be the root for
            # multiple feature storages - we can create it as a directory
            storage_path = Path(storage_path)
            storage_path.mkdir(parents=True, exist_ok=True)

            def sub_storage_path(idx: int) -> str:
                return storage_path / f"feats-{idx}"

        # Parallel execution: prepare the CutSet splits
        cut_sets = self.split(num_jobs, shuffle=True)

        # Initialize the default executor if None was given
        if executor is None:
            executor = ProcessPoolExecutor(num_jobs)

        # Submit the chunked tasks to parallel workers.
        # Each worker runs the non-parallel version of this function inside.
        futures = [
            executor.submit(
                CutSet.compute_and_store_features,
                cs,
                extractor=extractor,
                storage_path=sub_storage_path(i),
                augment_fn=augment_fn,
                storage_type=storage_type,
                mix_eagerly=mix_eagerly,
                # Disable individual workers progress bars for readability
                progress_bar=False,
            )
            for i, cs in enumerate(cut_sets)
        ]

        if progress_bar:
            progress = partial(
                tqdm,
                desc="Extracting and storing features (chunks progress)",
                total=len(futures),
            )

        cuts_with_feats = combine(progress(f.result() for f in futures))
        return cuts_with_feats

    def compute_and_store_features_batch(
        self,
        extractor: FeatureExtractor,
        storage_path: Pathlike,
        manifest_path: Optional[Pathlike] = None,
        batch_duration: Seconds = 600.0,
        num_workers: int = 4,
        augment_fn: Optional[AugmentFn] = None,
        storage_type: Type[FW] = LilcomChunkyWriter,
        overwrite: bool = False,
    ) -> "CutSet":
        """
        Extract features for all cuts in batches.
        This method is intended for use with compatible feature extractors that
        implement an accelerated :meth:`~lhotse.FeatureExtractor.extract_batch` method.
        For example, ``kaldifeat`` extractors can be used this way (see, e.g.,
        :class:`~lhotse.KaldifeatFbank` or :class:`~lhotse.KaldifeatMfcc`).

        When a CUDA GPU is available and enabled for the feature extractor, this can
        be much faster than :meth:`.CutSet.compute_and_store_features`.
        Otherwise, the speed will be comparable to single-threaded extraction.

        Example: extract fbank features on one GPU, using 4 dataloading workers
        for reading audio, and store the arrays in an archive file with
        lilcom compression::

            >>> from lhotse import KaldifeatFbank, KaldifeatFbankConfig
            >>> extractor = KaldifeatFbank(KaldifeatFbankConfig(device='cuda'))
            >>> cuts = CutSet(...)
            ... cuts = cuts.compute_and_store_features_batch(
            ...     extractor=extractor,
            ...     storage_path='feats',
            ...     batch_duration=500,
            ...     num_workers=4,
            ... )

        :param extractor: A :class:`~lhotse.features.base.FeatureExtractor` instance,
            which should implement an accelerated ``extract_batch`` method.
        :param storage_path: The path to location where we will store the features.
            The exact type and layout of stored files will be dictated by the
            ``storage_type`` argument.
        :param manifest_path: Optional path where to write the CutSet manifest
            with attached feature manifests. If not specified, we will be keeping
            all manifests in memory.
        :param batch_duration: The maximum number of audio seconds in a batch.
            Determines batch size dynamically.
        :param num_workers: How many background dataloading workers should be used
            for reading the audio.
        :param augment_fn: an optional callable used for audio augmentation.
            Be careful with the types of augmentations used: if they modify
            the start/end/duration times of the cut and its supervisions,
            you will end up with incorrect supervision information when using this API.
            E.g. for speed perturbation, use ``CutSet.perturb_speed()`` instead.
        :param storage_type: a ``FeaturesWriter`` subclass type.
            It determines how the features are stored to disk,
            e.g. separate file per array, HDF5 files with multiple arrays, etc.
        :param overwrite: should we overwrite the manifest, HDF5 files, etc.
            By default, this method will append to these files if they exist.
        :return: Returns a new ``CutSet`` with ``Features`` manifests attached to the cuts.
        """
        import torch
        from torch.utils.data import DataLoader
        from lhotse.dataset import SingleCutSampler, UnsupervisedWaveformDataset
        from lhotse.qa import validate_features

        frame_shift = extractor.frame_shift

        # We're opening a sequential cuts writer that can resume previously interrupted
        # operation. It scans the input JSONL file for cut IDs that should be ignored.
        # Note: this only works when ``manifest_path`` argument was specified, otherwise
        # we hold everything in memory and start from scratch.
        cuts_writer = CutSet.open_writer(manifest_path, overwrite=overwrite)

        # We tell the sampler to ignore cuts that were already processed.
        # It will avoid I/O for reading them in the DataLoader.
        sampler = SingleCutSampler(self, max_duration=batch_duration)
        sampler.filter(lambda cut: cut.id not in cuts_writer.ignore_ids)
        dataset = UnsupervisedWaveformDataset(collate=False)
        dloader = DataLoader(
            dataset, batch_size=None, sampler=sampler, num_workers=num_workers
        )

        with cuts_writer, storage_type(
            storage_path, mode="w" if overwrite else "a"
        ) as feats_writer, tqdm(
            desc="Computing features in batches", total=sampler.num_cuts
        ) as progress:
            # Display progress bar correctly.
            progress.update(len(cuts_writer.ignore_ids))
            for batch in dloader:
                cuts = batch["cuts"]
                waves = batch["audio"]

                if len(cuts) == 0:
                    # Fault-tolerant audio loading filtered out everything.
                    continue

                assert all(c.sampling_rate == cuts[0].sampling_rate for c in cuts)

                # Optionally apply the augment_fn
                if augment_fn is not None:
                    waves = [
                        augment_fn(w, c.sampling_rate) for c, w in zip(cuts, waves)
                    ]

                # The actual extraction is here.
                with torch.no_grad():
                    # Note: chunk_size option limits the memory consumption
                    # for very long cuts.
                    features = extractor.extract_batch(
                        waves, sampling_rate=cuts[0].sampling_rate
                    )

                for cut, feat_mat in zip(cuts, features):
                    if isinstance(cut, PaddingCut):
                        # For padding cuts, just fill out the fields in the manifest
                        # and don't store anything.
                        cuts_writer.write(
                            fastcopy(
                                cut,
                                num_frames=feat_mat.shape[0],
                                num_features=feat_mat.shape[1],
                                frame_shift=frame_shift,
                            )
                        )
                        continue
                    # Store the computed features and describe them in a manifest.
                    if isinstance(feat_mat, torch.Tensor):
                        feat_mat = feat_mat.cpu().numpy()
                    storage_key = feats_writer.write(cut.id, feat_mat)
                    feat_manifest = Features(
                        start=cut.start,
                        duration=cut.duration,
                        type=extractor.name,
                        num_frames=feat_mat.shape[0],
                        num_features=feat_mat.shape[1],
                        frame_shift=frame_shift,
                        sampling_rate=cut.sampling_rate,
                        channels=0,
                        storage_type=feats_writer.name,
                        storage_path=str(feats_writer.storage_path),
                        storage_key=storage_key,
                    )
                    validate_features(feat_manifest, feats_data=feat_mat)

                    # Update the cut manifest.
                    if isinstance(cut, MonoCut):
                        feat_manifest.recording_id = cut.recording_id
                        cut = fastcopy(cut, features=feat_manifest)
                    if isinstance(cut, MixedCut):
                        # If this was a mixed cut, we will just discard its
                        # recordings and create a new mono cut that has just
                        # the features attached.
                        feat_manifest.recording_id = cut.id
                        cut = MonoCut(
                            id=cut.id,
                            start=0,
                            duration=cut.duration,
                            channel=0,
                            # Update supervisions recording_id for consistency
                            supervisions=[
                                fastcopy(s, recording_id=cut.id)
                                for s in cut.supervisions
                            ],
                            features=feat_manifest,
                            recording=None,
                        )
                    cuts_writer.write(cut, flush=True)

                progress.update(len(cuts))

        # If ``manifest_path`` was provided, this is a lazy manifest;
        # otherwise everything is in memory.
        return cuts_writer.open_manifest()

    @deprecated(
        "CutSet.compute_and_store_recordings will be removed in a future release. Please use save_audios() instead."
    )
    def compute_and_store_recordings(
        self,
        storage_path: Pathlike,
        num_jobs: Optional[int] = None,
        executor: Optional[Executor] = None,
        augment_fn: Optional[AugmentFn] = None,
        progress_bar: bool = True,
    ) -> "CutSet":
        """
        Store waveforms of all cuts as audio recordings to disk.

        :param storage_path: The path to location where we will store the audio recordings.
            For each cut, a sub-directory will be created that starts with the first 3
            characters of the cut's ID. The audio recording is then stored in the sub-directory
            using the cut ID as filename and '.flac' as suffix.
        :param num_jobs: The number of parallel processes used to store the audio recordings.
            We will internally split the CutSet into this many chunks
            and process each chunk in parallel.
        :param augment_fn: an optional callable used for audio augmentation.
            Be careful with the types of augmentations used: if they modify
            the start/end/duration times of the cut and its supervisions,
            you will end up with incorrect supervision information when using this API.
            E.g. for speed perturbation, use ``CutSet.perturb_speed()`` instead.
        :param executor: when provided, will be used to parallelize the process.
            By default, we will instantiate a ProcessPoolExecutor.
            Learn more about the ``Executor`` API at
            https://lhotse.readthedocs.io/en/latest/parallelism.html
        :param progress_bar: Should a progress bar be displayed (automatically turned off
            for parallel computation).
        :return: Returns a new ``CutSet``.
        """
        return self.save_audios(
            storage_path,
            num_jobs=num_jobs,
            executor=executor,
            augment_fn=augment_fn,
            progress_bar=progress_bar,
        )

    def save_audios(
        self,
        storage_path: Pathlike,
        format: str = "wav",
        num_jobs: Optional[int] = None,
        executor: Optional[Executor] = None,
        augment_fn: Optional[AugmentFn] = None,
        progress_bar: bool = True,
    ) -> "CutSet":
        """
        Store waveforms of all cuts as audio recordings to disk.

        :param storage_path: The path to location where we will store the audio recordings.
            For each cut, a sub-directory will be created that starts with the first 3
            characters of the cut's ID. The audio recording is then stored in the sub-directory
            using filename ``{cut.id}.{format}``
        :param format: Audio format argument supported by ``torchaudio.save``. Default is ``wav``.
        :param num_jobs: The number of parallel processes used to store the audio recordings.
            We will internally split the CutSet into this many chunks
            and process each chunk in parallel.
        :param augment_fn: an optional callable used for audio augmentation.
            Be careful with the types of augmentations used: if they modify
            the start/end/duration times of the cut and its supervisions,
            you will end up with incorrect supervision information when using this API.
            E.g. for speed perturbation, use ``CutSet.perturb_speed()`` instead.
        :param executor: when provided, will be used to parallelize the process.
            By default, we will instantiate a ProcessPoolExecutor.
            Learn more about the ``Executor`` API at
            https://lhotse.readthedocs.io/en/latest/parallelism.html
        :param progress_bar: Should a progress bar be displayed (automatically turned off
            for parallel computation).
        :return: Returns a new ``CutSet``.
        """
        from lhotse.manipulation import combine
        from cytoolz import identity

        # Pre-conditions and args setup
        progress = (
            identity  # does nothing, unless we overwrite it with an actual prog bar
        )
        if num_jobs is None:
            num_jobs = 1
        if num_jobs == 1 and executor is not None:
            logging.warning(
                "Executor argument was passed but num_jobs set to 1: "
                "we will ignore the executor and use non-parallel execution."
            )
            executor = None

        def file_storage_path(cut: Cut, storage_path: Pathlike) -> Path:
            # Introduce a sub-directory that starts with the first 3 characters of the cut's ID.
            # This allows to avoid filesystem performance problems related to storing
            # too many files in a single directory.
            subdir = Path(storage_path) / cut.id[:3]
            subdir.mkdir(exist_ok=True, parents=True)
            return (subdir / cut.id).with_suffix(f".{format}")

        # Non-parallel execution
        if executor is None and num_jobs == 1:
            if progress_bar:
                progress = partial(
                    tqdm, desc="Storing audio recordings", total=len(self)
                )
            return CutSet.from_cuts(
                progress(
                    cut.save_audio(
                        storage_path=file_storage_path(cut, storage_path),
                        augment_fn=augment_fn,
                    )
                    for cut in self
                )
            )

        # Parallel execution: prepare the CutSet splits
        cut_sets = self.split(num_jobs, shuffle=True)

        # Initialize the default executor if None was given
        if executor is None:
            executor = ProcessPoolExecutor(num_jobs)

        # Submit the chunked tasks to parallel workers.
        # Each worker runs the non-parallel version of this function inside.
        futures = [
            executor.submit(
                CutSet.save_audios,
                cs,
                storage_path=storage_path,
                augment_fn=augment_fn,
                # Disable individual workers progress bars for readability
                progress_bar=False,
            )
            for i, cs in enumerate(cut_sets)
        ]

        if progress_bar:
            progress = partial(
                tqdm,
                desc="Storing audio recordings (chunks progress)",
                total=len(futures),
            )

        cuts = combine(progress(f.result() for f in futures))
        return cuts

    def compute_global_feature_stats(
        self, storage_path: Optional[Pathlike] = None, max_cuts: Optional[int] = None
    ) -> Dict[str, np.ndarray]:
        """
        Compute the global means and standard deviations for each feature bin in the manifest.
        It follows the implementation in scikit-learn:
        https://github.com/scikit-learn/scikit-learn/blob/0fb307bf39bbdacd6ed713c00724f8f871d60370/sklearn/utils/extmath.py#L715
        which follows the paper:
        "Algorithms for computing the sample variance: analysis and recommendations", by Chan, Golub, and LeVeque.

        :param storage_path: an optional path to a file where the stats will be stored with pickle.
        :param max_cuts: optionally, limit the number of cuts used for stats estimation. The cuts will be
            selected randomly in that case.
        :return a dict of ``{'norm_means': np.ndarray, 'norm_stds': np.ndarray}`` with the
            shape of the arrays equal to the number of feature bins in this manifest.
        """
        have_features = [cut.has_features for cut in self]
        if not any(have_features):
            raise ValueError(
                "Could not find any features in this CutSet; did you forget to extract them?"
            )
        if not all(have_features):
            logging.warning(
                f"Computing global stats: only {sum(have_features)}/{len(have_features)} cuts have features."
            )
        return compute_global_stats(
            # islice(X, 50) is like X[:50] except it works with lazy iterables
            feature_manifests=islice(
                (cut.features for cut in self if cut.has_features),
                max_cuts if max_cuts is not None else len(self),
            ),
            storage_path=storage_path,
        )

    def with_features_path_prefix(self, path: Pathlike) -> "CutSet":
        return CutSet.from_cuts(c.with_features_path_prefix(path) for c in self)

    def with_recording_path_prefix(self, path: Pathlike) -> "CutSet":
        return CutSet.from_cuts(c.with_recording_path_prefix(path) for c in self)

    def copy_feats(
        self, writer: FeaturesWriter, output_path: Optional[Pathlike] = None
    ) -> "CutSet":
        """
        Save a copy of every feature matrix found in this CutSet using ``writer``
        and return a new manifest with cuts referring to the new feature locations.

        :param writer: a :class:`lhotse.features.io.FeaturesWriter` instance.
        :param output_path: optional path where the new manifest should be stored.
            It's used to write the manifest incrementally and return a lazy manifest,
            otherwise the copy is stored in memory.
        :return: a copy of the manifest.
        """
        with CutSet.open_writer(output_path) as manifest_writer:
            for item in self:
                if not item.has_features or isinstance(item, PaddingCut):
                    manifest_writer.write(item)
                    continue

                if isinstance(item, MixedCut):
                    cpy = fastcopy(item)
                    for t in cpy.tracks:
                        if isinstance(t.cut, MonoCut):
                            t.cut.features = t.cut.features.copy_feats(writer=writer)
                    manifest_writer.write(cpy)

                elif isinstance(item, MonoCut):
                    cpy = fastcopy(item)
                    cpy.features = cpy.features.copy_feats(writer=writer)
                    manifest_writer.write(cpy)

                else:
                    manifest_writer.write(item)

        return manifest_writer.open_manifest()

    def modify_ids(self, transform_fn: Callable[[str], str]) -> "CutSet":
        """
        Modify the IDs of cuts in this ``CutSet``.
        Useful when combining multiple ``CutSet``s that were created from a single source,
        but contain features with different data augmentations techniques.

        :param transform_fn: A callable (function) that accepts a string (cut ID) and returns
        a new string (new cut ID).
        :return: a new ``CutSet`` with cuts with modified IDs.
        """
        return CutSet.from_cuts(c.with_id(transform_fn(c.id)) for c in self)

    def fill_supervisions(
        self, add_empty: bool = True, shrink_ok: bool = False
    ) -> "CutSet":
        """
        Fills the whole duration of each cut in a :class:`.CutSet` with a supervision segment.

        If the cut has one supervision, its start is set to 0 and duration is set to ``cut.duration``.
        Note: this may either expand a supervision that was shorter than a cut, or shrink a supervision
        that exceeds the cut.

        If there are no supervisions, we will add an empty one when ``add_empty==True``, otherwise
        we won't change anything.

        If there are two or more supervisions, we will raise an exception.

        :param add_empty: should we add an empty supervision with identical time bounds as the cut.
        :param shrink_ok: should we raise an error if a supervision would be shrank as a result
            of calling this method.
        """
        return CutSet.from_cuts(
            cut.fill_supervision(add_empty=add_empty, shrink_ok=shrink_ok)
            for cut in self
        )

    def map_supervisions(
        self, transform_fn: Callable[[SupervisionSegment], SupervisionSegment]
    ) -> "CutSet":
        """
        Modify the SupervisionSegments by `transform_fn` in this CutSet.

        :param transform_fn: a function that modifies a supervision as an argument.
        :return: a new, modified CutSet.
        """
        return CutSet.from_cuts(cut.map_supervisions(transform_fn) for cut in self)

    def transform_text(self, transform_fn: Callable[[str], str]) -> "CutSet":
        """
        Return a copy of this ``CutSet`` with all ``SupervisionSegments`` text transformed with ``transform_fn``.
        Useful for text normalization, phonetic transcription, etc.

        :param transform_fn: a function that accepts a string and returns a string.
        :return: a new, modified CutSet.
        """
        return self.map_supervisions(lambda s: s.transform_text(transform_fn))

    def __repr__(self) -> str:
        try:
            len_val = len(self)
        except:
            len_val = "<unknown>"
        return f"CutSet(len={len_val}) [underlying data type: {type(self.data)}]"

    def __contains__(self, item: Union[str, Cut]) -> bool:
        if isinstance(item, str):
            return item in self.cuts
        else:
            return item.id in self.cuts

    def __getitem__(self, cut_id_or_index: Union[int, str]) -> "Cut":
        if isinstance(cut_id_or_index, str):
            return self.cuts[cut_id_or_index]
        # ~100x faster than list(dict.values())[index] for 100k elements
        return next(
            val for idx, val in enumerate(self.cuts.values()) if idx == cut_id_or_index
        )

    def __len__(self) -> int:
        return len(self.cuts)

    def __iter__(self) -> Iterable[Cut]:
        return iter(self.cuts.values())


def make_windowed_cuts_from_features(
    feature_set: FeatureSet,
    cut_duration: Seconds,
    cut_shift: Optional[Seconds] = None,
    keep_shorter_windows: bool = False,
) -> CutSet:
    """
    Converts a FeatureSet to a CutSet by traversing each Features object in - possibly overlapping - windows, and
    creating a MonoCut out of that area. By default, the last window in traversal will be discarded if it cannot satisfy
    the `cut_duration` requirement.

    :param feature_set: a FeatureSet object.
    :param cut_duration: float, duration of created Cuts in seconds.
    :param cut_shift: optional float, specifies how many seconds are in between the starts of consecutive windows.
        Equals `cut_duration` by default.
    :param keep_shorter_windows: bool, when True, the last window will be used to create a MonoCut even if
        its duration is shorter than `cut_duration`.
    :return: a CutSet object.
    """
    if cut_shift is None:
        cut_shift = cut_duration
    round_fn = ceil if keep_shorter_windows else floor
    cuts = []
    for features in feature_set:
        # Determine the number of cuts, depending on `keep_shorter_windows` argument.
        # When its true, we'll want to include the residuals in the output; otherwise,
        # we provide only full duration cuts.
        n_cuts = round_fn(features.duration / cut_shift)
        if (
            (n_cuts - 1) * cut_shift + cut_duration > features.duration
            and not keep_shorter_windows
        ):
            n_cuts -= 1
        for idx in range(n_cuts):
            offset = features.start + idx * cut_shift
            duration = min(cut_duration, features.end - offset)
            cuts.append(
                MonoCut(
                    id=str(uuid4()),
                    start=offset,
                    duration=duration,
                    channel=features.channels,
                    features=features,
                    supervisions=[],
                )
            )
    return CutSet.from_cuts(cuts)


def mix(
    reference_cut: Cut,
    mixed_in_cut: Cut,
    offset: Seconds = 0,
    allow_padding: bool = False,
    snr: Optional[Decibels] = None,
    preserve_id: Optional[str] = None,
) -> MixedCut:
    """
    Overlay, or mix, two cuts. Optionally the ``mixed_in_cut`` may be shifted by ``offset`` seconds
    and scaled down (positive SNR) or scaled up (negative SNR).
    Returns a MixedCut, which contains both cuts and the mix information.
    The actual feature mixing is performed during the call to :meth:`~MixedCut.load_features`.

    :param reference_cut: The reference cut for the mix - offset and snr are specified w.r.t this cut.
    :param mixed_in_cut: The mixed-in cut - it will be offset and rescaled to match the offset and snr parameters.
    :param offset: How many seconds to shift the ``mixed_in_cut`` w.r.t. the ``reference_cut``.
    :param allow_padding: If the offset is larger than the cut duration, allow the cut to be padded.
    :param snr: Desired SNR of the ``right_cut`` w.r.t. the ``left_cut`` in the mix.
    :param preserve_id: optional string ("left", "right"). when specified, append will preserve the cut id
        of the left- or right-hand side argument. otherwise, a new random id is generated.
    :return: A :class:`~MixedCut` instance.
    """

    # Start with a series of sanity checks
    if (
        any(isinstance(cut, PaddingCut) for cut in (reference_cut, mixed_in_cut))
        and snr is not None
    ):
        warnings.warn(
            "You are mixing cuts to a padding cut with a specified SNR - "
            "the resulting energies would be extremely low or high. "
            "We are setting snr to None, so that the original signal energies will be retained instead."
        )
        snr = None

    if reference_cut.num_features is not None:
        assert (
            reference_cut.num_features == mixed_in_cut.num_features
        ), "Cannot mix cuts with different feature dimensions."
    assert offset <= reference_cut.duration or allow_padding, (
        f"Cannot mix cut '{mixed_in_cut.id}' with offset {offset},"
        f" which is greater than cuts {reference_cut.id} duration"
        f" of {reference_cut.duration}. Set `allow_padding=True` to allow padding."
    )
    assert reference_cut.sampling_rate == mixed_in_cut.sampling_rate, (
        f"Cannot mix cuts with different sampling rates "
        f"({reference_cut.sampling_rate} vs. "
        f"{mixed_in_cut.sampling_rate}). "
        f"Please resample the recordings first."
    )

    # Determine the ID of the result.
    if preserve_id is None:
        mixed_cut_id = str(uuid4())
    elif preserve_id == "left":
        mixed_cut_id = reference_cut.id
    elif preserve_id == "right":
        mixed_cut_id = mixed_in_cut.id
    else:
        raise ValueError(
            "Unexpected value for 'preserve_id' argument: "
            f"got '{preserve_id}', expected one of (None, 'left', 'right')."
        )

    # If the offset is larger than the left_cut duration, pad it.
    if offset > reference_cut.duration:
        reference_cut = reference_cut.pad(duration=offset)

    # When the left_cut is a MixedCut, take its existing tracks, otherwise create a new track.
    if isinstance(reference_cut, MixedCut):
        old_tracks = reference_cut.tracks
    elif isinstance(reference_cut, (MonoCut, PaddingCut)):
        old_tracks = [MixTrack(cut=reference_cut)]
    else:
        raise ValueError(f"Unsupported type of cut in mix(): {type(reference_cut)}")

    # When the right_cut is a MixedCut, adapt its existing tracks with the new offset and snr,
    # otherwise create a new track.
    if isinstance(mixed_in_cut, MixedCut):
        new_tracks = [
            MixTrack(
                cut=track.cut,
                offset=round(track.offset + offset, ndigits=8),
                snr=(
                    # When no new SNR is specified, retain whatever was there in the first place.
                    track.snr
                    if snr is None
                    # When new SNR is specified but none was specified before, assign the new SNR value.
                    else snr
                    if track.snr is None
                    # When both new and previous SNR were specified, assign their sum,
                    # as the SNR for each track is defined with regard to the first track energy.
                    else track.snr + snr
                    if snr is not None and track is not None
                    # When no SNR was specified whatsoever, use none.
                    else None
                ),
            )
            for track in mixed_in_cut.tracks
        ]
    elif isinstance(mixed_in_cut, (MonoCut, PaddingCut)):
        new_tracks = [MixTrack(cut=mixed_in_cut, offset=offset, snr=snr)]
    else:
        raise ValueError(f"Unsupported type of cut in mix(): {type(reference_cut)}")

    return MixedCut(id=mixed_cut_id, tracks=old_tracks + new_tracks)


def pad(
    cut: Cut,
    duration: Seconds = None,
    num_frames: int = None,
    num_samples: int = None,
    pad_feat_value: float = LOG_EPSILON,
    direction: str = "right",
    preserve_id: bool = False,
    pad_value_dict: Optional[Dict[str, Union[int, float]]] = None,
) -> Cut:
    """
    Return a new MixedCut, padded with zeros in the recording, and ``pad_feat_value`` in each feature bin.

    The user can choose to pad either to a specific `duration`; a specific number of frames `max_frames`;
    or a specific number of samples `num_samples`. The three arguments are mutually exclusive.

    :param cut: MonoCut to be padded.
    :param duration: The cut's minimal duration after padding.
    :param num_frames: The cut's total number of frames after padding.
    :param num_samples: The cut's total number of samples after padding.
    :param pad_feat_value: A float value that's used for padding the features.
        By default we assume a log-energy floor of approx. -23 (1e-10 after exp).
    :param direction: string, 'left', 'right' or 'both'. Determines whether the padding is added before or after
        the cut.
    :param preserve_id: When ``True``, preserves the cut ID before padding.
        Otherwise, a new random ID is generated for the padded cut (default).
    :param pad_value_dict: Optional dict that specifies what value should be used
        for padding arrays in custom attributes.
    :return: a padded MixedCut if duration is greater than this cut's duration, otherwise ``self``.
    """
    assert exactly_one_not_null(duration, num_frames, num_samples), (
        f"Expected only one of (duration, num_frames, num_samples) to be set: "
        f"got ({duration}, {num_frames}, {num_samples})"
    )
    if hasattr(cut, "custom") and isinstance(cut.custom, dict):
        from lhotse.array import TemporalArray

        arr_keys = [k for k, v in cut.custom.items() if isinstance(v, TemporalArray)]
        if len(arr_keys) > 0:
            padding_values_specified = (
                pad_value_dict is not None
                and all(k in pad_value_dict for k in arr_keys),
            )
            if not padding_values_specified:
                warnings.warn(
                    f"Cut being padded has custom TemporalArray attributes: {arr_keys}. "
                    f"We expected a 'pad_value_dict' argument with padding values for these attributes. "
                    f"We will proceed and use the default padding value (={DEFAULT_PADDING_VALUE})."
                )

    if duration is not None:
        if duration <= cut.duration:
            return cut
        total_num_frames = (
            compute_num_frames(
                duration=duration,
                frame_shift=cut.frame_shift,
                sampling_rate=cut.sampling_rate,
            )
            if cut.has_features
            else None
        )
        total_num_samples = (
            compute_num_samples(duration=duration, sampling_rate=cut.sampling_rate)
            if cut.has_recording
            else None
        )

    if num_frames is not None:
        assert cut.has_features, (
            "Cannot pad a cut using num_frames when it is missing pre-computed features "
            "(did you run cut.compute_and_store_features(...)?)."
        )
        total_num_frames = num_frames
        duration = total_num_frames * cut.frame_shift
        total_num_samples = (
            compute_num_samples(duration=duration, sampling_rate=cut.sampling_rate)
            if cut.has_recording
            else None
        )
        # It is possible that two cuts have the same number of frames,
        # but they differ in the number of samples.
        # In that case, we need to pad them anyway so that they have truly equal durations.
        if (
            total_num_frames <= cut.num_frames
            and duration <= cut.duration
            and (total_num_samples is None or total_num_samples <= cut.num_samples)
        ):
            return cut

    if num_samples is not None:
        assert cut.has_recording, (
            "Cannot pad a cut using num_samples when it is missing a Recording object "
            "(did you attach recording/recording set when creating the cut/cut set?)"
        )
        if num_samples <= cut.num_samples:
            return cut
        total_num_samples = num_samples
        duration = total_num_samples / cut.sampling_rate
        total_num_frames = (
            compute_num_frames(
                duration=duration,
                frame_shift=cut.frame_shift,
                sampling_rate=cut.sampling_rate,
            )
            if cut.has_features
            else None
        )

    padding_cut = PaddingCut(
        id=str(uuid4()),
        duration=round(duration - cut.duration, ndigits=8),
        feat_value=pad_feat_value,
        num_features=cut.num_features,
        # The num_frames and sampling_rate fields are tricky, because it is possible to create a MixedCut
        # from Cuts that have different sampling rates and frame shifts. In that case, we are assuming
        # that we should use the values from the reference cut, i.e. the first one in the mix.
        num_frames=(total_num_frames - cut.num_frames if cut.has_features else None),
        num_samples=(
            total_num_samples - cut.num_samples if cut.has_recording else None
        ),
        frame_shift=cut.frame_shift,
        sampling_rate=cut.sampling_rate,
        custom=pad_value_dict,
    )

    if direction == "right":
        padded = cut.append(padding_cut, preserve_id="left" if preserve_id else None)
    elif direction == "left":
        padded = padding_cut.append(cut, preserve_id="right" if preserve_id else None)
    elif direction == "both":
        padded = (
            padding_cut.truncate(duration=padding_cut.duration / 2)
            .append(cut, preserve_id="right" if preserve_id else None)
            .append(
                padding_cut.truncate(duration=padding_cut.duration / 2),
                preserve_id="left" if preserve_id else None,
            )
        )
    else:
        raise ValueError(f"Unknown type of padding: {direction}")

    return padded


def append(
    left_cut: Cut,
    right_cut: Cut,
    snr: Optional[Decibels] = None,
    preserve_id: Optional[str] = None,
) -> MixedCut:
    """Helper method for functional-style appending of Cuts."""
    return left_cut.append(right_cut, snr=snr, preserve_id=preserve_id)


def mix_cuts(cuts: Iterable[Cut]) -> MixedCut:
    """Return a MixedCut that consists of the input Cuts mixed with each other as-is."""
    # The following is a fold (accumulate/aggregate) operation; it starts with cuts[0], and mixes it with cuts[1];
    #  then takes their mix and mixes it with cuts[2]; and so on.
    return MixedCut.from_mono(next(iter(cuts))) if len(cuts) == 1 else reduce(mix, cuts)

def append_cuts(cuts: Iterable[Cut]) -> Cut:
    """Return a MixedCut that consists of the input Cuts appended to each other as-is."""
    # The following is a fold (accumulate/aggregate) operation; it starts with cuts[0], and appends cuts[1] to it;
    #  then takes their it concatenation and appends cuts[2] to it; and so on.
    return reduce(append, cuts)


def compute_supervisions_frame_mask(
    cut: Cut,
    frame_shift: Optional[Seconds] = None,
    use_alignment_if_exists: Optional[str] = None,
):
    """
    Compute a mask that indicates which frames in a cut are covered by supervisions.

    :param cut: a cut object.
    :param frame_shift: optional frame shift in seconds; required when the cut does not have
        pre-computed features, otherwise ignored.
    :param use_alignment_if_exists: optional str (key from alignment dict); use the specified
        alignment type for generating the mask
    :returns a 1D numpy array with value 1 for **frames** covered by at least one supervision,
    and 0 for **frames** not covered by any supervision.
    """
    assert cut.has_features or frame_shift is not None, (
        f"No features available. "
        f"Either pre-compute features or provide frame_shift."
    )
    if cut.has_features:
        frame_shift = cut.frame_shift
        num_frames = cut.num_frames
    else:
        num_frames = compute_num_frames(
            duration=cut.duration,
            frame_shift=frame_shift,
            sampling_rate=cut.sampling_rate,
        )
    mask = np.zeros(num_frames, dtype=np.float32)
    for supervision in cut.supervisions:
        if (
            use_alignment_if_exists
            and supervision.alignment
            and use_alignment_if_exists in supervision.alignment
        ):
            for ali in supervision.alignment[use_alignment_if_exists]:
                st = round(ali.start / frame_shift) if ali.start > 0 else 0
                et = (
                    round(ali.end / frame_shift)
                    if ali.end < cut.duration
                    else num_frames
                )
                mask[st:et] = 1.0
        else:
            st = round(supervision.start / frame_shift) if supervision.start > 0 else 0
            et = (
                round(supervision.end / frame_shift)
                if supervision.end < cut.duration
                else num_frames
            )
            mask[st:et] = 1.0
    return mask


def create_cut_set_eager(
    recordings: Optional[RecordingSet] = None,
    supervisions: Optional[SupervisionSet] = None,
    features: Optional[FeatureSet] = None,
    output_path: Optional[Pathlike] = None,
    random_ids: bool = False,
) -> CutSet:
    """
    Create a :class:`.CutSet` from any combination of supervision, feature and recording manifests.
    At least one of ``recordings`` or ``features`` is required.

    The created cuts will be of type :class:`.MonoCut`, even when the recordings have multiple channels.
    The :class:`.MonoCut` boundaries correspond to those found in the ``features``, when available,
    otherwise to those found in the ``recordings``.

    When ``supervisions`` are provided, we'll be searching them for matching recording IDs
    and attaching to created cuts, assuming they are fully within the cut's time span.

    :param recordings: an optional :class:`~lhotse.audio.RecordingSet` manifest.
    :param supervisions: an optional :class:`~lhotse.supervision.SupervisionSet` manifest.
    :param features: an optional :class:`~lhotse.features.base.FeatureSet` manifest.
    :param output_path: an optional path where the :class:`.CutSet` is stored.
    :param random_ids: boolean, should the cut IDs be randomized. By default, use the recording ID
        with a loop index and a channel idx, i.e. "{recording_id}-{idx}-{channel}")
    :return: a new :class:`.CutSet` instance.
    """
    assert (
        features is not None or recordings is not None
    ), "At least one of 'features' or 'recordings' has to be provided."
    sup_ok, feat_ok, rec_ok = (
        supervisions is not None,
        features is not None,
        recordings is not None,
    )
    if feat_ok:
        # Case I: Features are provided.
        # Use features to determine the cut boundaries and attach recordings and supervisions as available.
        cuts = CutSet.from_cuts(
            MonoCut(
                id=str(uuid4())
                if random_ids
                else f"{feats.recording_id}-{idx}-{feats.channels}",
                start=feats.start,
                duration=feats.duration,
                channel=feats.channels,
                features=feats,
                recording=recordings[feats.recording_id] if rec_ok else None,
                # The supervisions' start times are adjusted if the features object starts at time other than 0s.
                supervisions=list(
                    supervisions.find(
                        recording_id=feats.recording_id,
                        channel=feats.channels,
                        start_after=feats.start,
                        end_before=feats.end,
                        adjust_offset=True,
                    )
                )
                if sup_ok
                else [],
            )
            for idx, feats in enumerate(features)
        )
    else:
        # Case II: Recordings are provided (and features are not).
        # Use recordings to determine the cut boundaries.
        cuts = CutSet.from_cuts(
            MonoCut(
                id=str(uuid4()) if random_ids else f"{recording.id}-{ridx}-{cidx}",
                start=0,
                duration=recording.duration,
                channel=channel,
                recording=recording,
                supervisions=list(
                    supervisions.find(recording_id=recording.id, channel=channel)
                )
                if sup_ok
                else [],
            )
            for ridx, recording in enumerate(recordings)
            # A single cut always represents a single channel. When a recording has multiple channels,
            # we create a new cut for each channel separately.
            for cidx, channel in enumerate(recording.channel_ids)
        )
    if output_path is not None:
        cuts.to_file(output_path)
    return cuts


def create_cut_set_lazy(
    output_path: Pathlike,
    recordings: Optional[RecordingSet] = None,
    supervisions: Optional[SupervisionSet] = None,
    features: Optional[FeatureSet] = None,
    random_ids: bool = False,
) -> CutSet:
    """
    Create a :class:`.CutSet` from any combination of supervision, feature and recording manifests.
    At least one of ``recordings`` or ``features`` is required.

    This method is the "lazy" variant, which allows to create a :class:`.CutSet` with a minimal memory usage.
    It has some extra requirements:

        - The user must provide an ``output_path``, where we will write the cuts as
            we create them. We'll return a lazily-opened :class:`CutSet` from that file.

        - ``recordings`` and ``features`` (if both provided) have to be of equal length
            and sorted by ``recording_id`` attribute of their elements.

        - ``supervisions`` (if provided) have to be sorted by ``recording_id``;
            note that there may be multiple supervisions with the same ``recording_id``,
            which is allowed.

    In addition, to prepare cuts in a fully memory-efficient way, make sure that:

        - All input manifests are stored in JSONL format and opened lazily
            with ``<manifest_class>.from_jsonl_lazy(path)`` method.

    For more details, see :func:`.create_cut_set_eager`.

    :param output_path: path to which we will write the cuts.
    :param recordings: an optional :class:`~lhotse.audio.RecordingSet` manifest.
    :param supervisions: an optional :class:`~lhotse.supervision.SupervisionSet` manifest.
    :param features: an optional :class:`~lhotse.features.base.FeatureSet` manifest.
    :param random_ids: boolean, should the cut IDs be randomized. By default, use the recording ID
        with a loop index and a channel idx, i.e. "{recording_id}-{idx}-{channel}")
    :return: a new :class:`.CutSet` instance.
    """
    assert (
        output_path is not None
    ), "You must provide the 'output_path' argument to create a CutSet lazily."
    assert (
        features is not None or recordings is not None
    ), "At least one of 'features' or 'recordings' has to be provided."
    sup_ok, feat_ok, rec_ok = (
        supervisions is not None,
        features is not None,
        recordings is not None,
    )
    for mtype, m in [
        ("recordings", recordings),
        ("supervisions", supervisions),
        ("features", features),
    ]:
        if m is not None and not m.is_lazy:
            logging.info(
                f"Manifest passed in argument '{mtype}' is not opened lazily; "
                f"open it with {type(m).__name__}.from_jsonl_lazy() to reduce the memory usage of this method."
            )
    if feat_ok:
        # Case I: Features are provided.
        # Use features to determine the cut boundaries and attach recordings and supervisions as available.

        recordings = iter(recordings) if rec_ok else itertools.repeat(None)
        # Find the supervisions that have corresponding recording_id;
        # note that if the supervisions are not sorted, we can't fail here,
        # because there might simply be no supervisions with that ID.
        # It's up to the user to make sure it's sorted properly.
        supervisions = iter(supervisions) if sup_ok else itertools.repeat(None)

        with CutSet.open_writer(output_path) as writer:
            for idx, feats in enumerate(features):
                rec = next(recordings)
                assert rec is None or rec.id == feats.recording_id, (
                    f"Mismatched recording_id: Features.recording_id == {feats.recording_id}, "
                    f"but Recording.id == '{rec.id}'"
                )
                sups, supervisions = _takewhile(
                    supervisions, lambda s: s.recording_id == feats.recording_id
                )
                sups = SupervisionSet.from_segments(sups)
                cut = MonoCut(
                    id=str(uuid4())
                    if random_ids
                    else f"{feats.recording_id}-{idx}-{feats.channels}",
                    start=feats.start,
                    duration=feats.duration,
                    channel=feats.channels,
                    features=feats,
                    recording=rec,
                    # The supervisions' start times are adjusted if the features object starts at time other than 0s.
                    supervisions=list(
                        sups.find(
                            recording_id=feats.recording_id,
                            channel=feats.channels,
                            start_after=feats.start,
                            end_before=feats.end,
                            adjust_offset=True,
                        )
                    )
                    if sup_ok
                    else [],
                )
                writer.write(cut)
        return CutSet.from_jsonl_lazy(output_path)

    # Case II: Recordings are provided (and features are not).
    # Use recordings to determine the cut boundaries.

    supervisions = iter(supervisions) if sup_ok else itertools.repeat(None)

    with CutSet.open_writer(output_path) as writer:
        for ridx, recording in enumerate(recordings):
            # Find the supervisions that have corresponding recording_id;
            # note that if the supervisions are not sorted, we can't fail here,
            # because there might simply be no supervisions with that ID.
            # It's up to the user to make sure it's sorted properly.
            sups, supervisions = _takewhile(
                supervisions, lambda s: s.recording_id == recording.id
            )
            sups = SupervisionSet.from_segments(sups)

            # A single cut always represents a single channel. When a recording has multiple channels,
            # we create a new cut for each channel separately.
            for cidx, channel in enumerate(recording.channel_ids):
                cut = MonoCut(
                    id=str(uuid4()) if random_ids else f"{recording.id}-{ridx}-{cidx}",
                    start=0,
                    duration=recording.duration,
                    channel=channel,
                    recording=recording,
                    supervisions=list(
                        sups.find(recording_id=recording.id, channel=channel)
                    )
                    if sup_ok
                    else [],
                )
                writer.write(cut)

    return CutSet.from_jsonl_lazy(output_path)


T = TypeVar("T")


def _takewhile(
    iterable: Iterable[T], predicate: Callable[[T], bool]
) -> Tuple[List[T], Iterable[T]]:
    """
    Collects items from ``iterable`` as long as they satisfy the ``predicate``.
    Returns a tuple of ``(collected_items, iterable)``, where ``iterable`` may
    continue yielding items starting from the first one that did not satisfy
    ``predicate`` (unlike ``itertools.takewhile``).
    """
    collected = []
    try:
        while True:
            item = next(iterable)
            if predicate(item):
                collected.append(item)
            else:
                iterable = chain([item], iterable)
                break

    except StopIteration:
        pass
    return collected, iterable


def merge_supervisions(
    cut: Cut, custom_merge_fn: Optional[Callable[[str, Iterable[Any]], Any]] = None
) -> Cut:
    """
    Return a copy of the cut that has all of its supervisions merged into
    a single segment.

    The new start is the start of the earliest superivion, and the new duration
    is a minimum spanning duration for all the supervisions.

    The text fields are concatenated with a whitespace, and all other string fields
    (including IDs) are prefixed with "cat#" and concatenated with a hash symbol "#".
    This is also applied to ``custom`` fields. Fields with a ``None`` value are omitted.

    .. note:: If you're using individual tracks of a :class:`MixedCut`, note that this transform
         drops all the supervisions in individual tracks and assigns the merged supervision
         in the first :class:`.MonoCut` found in ``self.tracks``.

    :param custom_merge_fn: a function that will be called to merge custom fields values.
        We expect ``custom_merge_fn`` to handle all possible custom keys.
        When not provided, we will treat all custom values as strings.
        It will be called roughly like:
        ``custom_merge_fn(custom_key, [s.custom[custom_key] for s in sups])``
    """
    # "m" stands for merged in variable names below

    def merge(values: Iterable[str]) -> Optional[str]:
        # e.g.
        # values = ["1125-76840-0001", "1125-53670-0003"]
        # return "cat#1125-76840-0001#1125-53670-0003"
        values = list(values)
        if len(values) == 0:
            return None
        if len(values) == 1:
            return values[0]
        return "#".join(chain(["cat"], values))

    if custom_merge_fn is not None:
        # Merge custom fields with the user-provided function.
        merge_custom = custom_merge_fn
    else:
        # Merge the string representations of custom fields.
        merge_custom = lambda k, vs: merge(map(str, vs))

    if isinstance(cut, PaddingCut):
        return cut

    sups = sorted(cut.supervisions, key=lambda s: s.start)

    if len(sups) <= 1:
        return cut

    # the sampling rate is arbitrary, ensures there are no float precision errors
    mstart = sups[0].start
    mend = sups[-1].end
    mduration = add_durations(mend, -mstart, sampling_rate=cut.sampling_rate)

    custom_keys = set(k for s in sups if s.custom is not None for k in s.custom.keys())
    alignment_keys = set(
        k for s in sups if s.alignment is not None for k in s.alignment.keys()
    )

    if any(overlaps(s1, s2) for s1, s2 in zip(sups, sups[1:])) and any(
        s.text is not None for s in sups
    ):
        warnings.warn(
            "You are merging overlapping supervisions that have text transcripts. "
            "The result is likely to be unusable if you are going to train speech "
            f"recognition models (cut id: {cut.id})."
        )

    is_mixed = isinstance(cut, MixedCut)

    msup = SupervisionSegment(
        id=merge(s.id for s in sups),
        # For MixedCut, make merged recording_id is a mix of recording_ids.
        # For MonoCut, the recording_id is always the same.
        recording_id=merge(s.recording_id for s in sups)
        if is_mixed
        else sups[0].recording_id,
        start=mstart,
        duration=mduration,
        # For MixedCut, hardcode -1 to indicate no specific channel,
        # as the supervisions might have come from different channels
        # in their original recordings.
        # For MonoCut, the channel is always the same.
        channel=-1 if is_mixed else sups[0].channel,
        text=" ".join(s.text for s in sups if s.text),
        speaker=merge(s.speaker for s in sups if s.speaker),
        language=merge(s.language for s in sups if s.language),
        gender=merge(s.gender for s in sups if s.gender),
        custom={
            k: merge_custom(
                k, (s.custom[k] for s in sups if s.custom is not None and k in s.custom)
            )
            for k in custom_keys
        },
        alignment={
            # Concatenate the lists of alignment units.
            k: reduce(
                add,
                (
                    s.alignment[k]
                    for s in sups
                    if s.alignment is not None and k in s.alignment
                ),
            )
            for k in alignment_keys
        },
    )

    if is_mixed:
        new_cut = cut.drop_supervisions()
        new_cut._first_non_padding_cut.supervisions = [msup]
        return new_cut
    else:
        return fastcopy(cut, supervisions=[msup])


def _cut_into_windows_single(
    cuts: CutSet, duration, hop, keep_excessive_supervisions
) -> CutSet:
    return cuts.cut_into_windows(
        duration=duration,
        hop=hop,
        keep_excessive_supervisions=keep_excessive_supervisions,
    ).to_eager()<|MERGE_RESOLUTION|>--- conflicted
+++ resolved
@@ -2943,7 +2943,6 @@
             reference_audio = reference_cut.load_audio()
             reference_energy = audio_energy(reference_audio)
 
-<<<<<<< HEAD
         if channels is None:
             tracks = [t for i, t in enumerate(self.tracks)]
         else:
@@ -2956,22 +2955,6 @@
         )
         #for pos, track in enumerate(self.tracks[1:], start=1):
         for pos, track in enumerate(tracks[1:], start=1):
-=======
-        try:
-            mixer = AudioMixer(
-                self.tracks[0].cut.load_audio(),
-                sampling_rate=self.tracks[0].cut.sampling_rate,
-                reference_energy=reference_energy,
-            )
-        except NonPositiveEnergyError as e:
-            logging.warning(
-                f"{e}\nNote: we cannot mix signal with a given SNR to the reference audio with zero energy. "
-                f'Cut ID: "{self.tracks[0].cut.id}"'
-            )
-            raise
-
-        for pos, track in enumerate(self.tracks[1:], start=1):
->>>>>>> cb4d3919
             try:
                 if pos == reference_pos and reference_audio is not None:
                     audio = reference_audio  # manual caching to avoid duplicated I/O
