import random
from copy import deepcopy
from functools import partial
from itertools import groupby
from math import isclose
from statistics import mean
from tempfile import NamedTemporaryFile

import pytest

from lhotse import CutSet
from lhotse.dataset import (
    DynamicBucketingSampler,
    RoundRobinSampler,
    report_padding_ratio_estimate,
)
from lhotse.dataset.cut_transforms import concat_cuts
from lhotse.dataset.sampling import (
    BucketingSampler,
    CutPairsSampler,
    SimpleCutSampler,
    SingleCutSampler,
    ZipSampler,
)
from lhotse.dataset.sampling.base import SamplingDiagnostics, TimeConstraint
from lhotse.dataset.sampling.dynamic import DynamicCutSampler
from lhotse.testing.dummies import DummyManifest, as_lazy, dummy_cut
from lhotse.utils import fastcopy
from lhotse.utils import nullcontext as does_not_raise
from lhotse.utils import streaming_shuffle


@pytest.fixture
def libri_cut_set():
    cs = CutSet.from_json("test/fixtures/libri/cuts.json")
    return CutSet.from_cuts(
        [cs[0], cs[0].with_id("copy-1"), cs[0].with_id("copy-2"), cs[0].append(cs[0])]
    )


# Tests both aliases of SimpleCutSampler
@pytest.mark.parametrize(
    "sampler_cls", [SimpleCutSampler, SingleCutSampler, DynamicCutSampler]
)
def test_single_cut_sampler_shuffling(sampler_cls):
    # The dummy cuts have a duration of 1 second each
    cut_set = DummyManifest(CutSet, begin_id=0, end_id=100)

    sampler = sampler_cls(
        cut_set,
        shuffle=True,
        # Set an effective batch size of 10 cuts, as all have 1s duration == 100 frames
        # This way we're testing that it works okay when returning multiple batches in
        # a full epoch.
        max_duration=10.0,
    )
    sampled_cuts = []
    for batch in sampler:
        sampled_cuts.extend(batch)

    # Invariant 1: we receive the same amount of items in a dataloader epoch as there we in the CutSet
    assert len(sampled_cuts) == len(cut_set)
    # Invariant 2: the items are not duplicated
    assert len(set(c.id for c in sampled_cuts)) == len(sampled_cuts)
    # Invariant 3: the items are shuffled, i.e. the order is different than that in the CutSet
    assert [c.id for c in sampled_cuts] != [c.id for c in cut_set]


@pytest.mark.parametrize(
    ["max_duration", "max_frames", "max_samples", "exception_expectation"],
    [
        (
            None,
            None,
            None,
            does_not_raise(),
        ),  # represents no criterion (unlimited batch size)
        (10.0, None, None, does_not_raise()),
        (None, 1000, None, does_not_raise()),
        (None, None, 160000, does_not_raise()),
        (None, 1000, 160000, pytest.raises(AssertionError)),
        (5.0, 1000, 160000, pytest.raises(AssertionError)),
    ],
)
def test_single_cut_sampler_time_constraints(
    max_duration, max_frames, max_samples, exception_expectation
):
    # The dummy cuts have a duration of 1 second each
    cut_set = DummyManifest(CutSet, begin_id=0, end_id=100)
    if max_frames is None:
        cut_set = cut_set.drop_features()

    with exception_expectation:
        sampler = SimpleCutSampler(
            cut_set,
            shuffle=True,
            # Set an effective batch size of 10 cuts, as all have 1s duration == 100 frames
            # This way we're testing that it works okay when returning multiple batches in
            # a full epoch.
            max_frames=max_frames,
            max_samples=max_samples,
            max_duration=max_duration,
        )
        sampler_cut_ids = []
        for batch in sampler:
            sampler_cut_ids.extend(batch)

        # Invariant 1: we receive the same amount of items in a dataloader epoch as there we in the CutSet
        assert len(sampler_cut_ids) == len(cut_set)
        # Invariant 2: the items are not duplicated
        assert len(set(c.id for c in sampler_cut_ids)) == len(sampler_cut_ids)
        # Invariant 3: the items are shuffled, i.e. the order is different than that in the CutSet
        assert [c.id for c in sampler_cut_ids] != [c.id for c in cut_set]


@pytest.mark.parametrize("sampler_cls", [SimpleCutSampler, DynamicCutSampler])
def test_single_cut_sampler_order_is_deterministic_given_epoch(sampler_cls):
    cut_set = DummyManifest(CutSet, begin_id=0, end_id=100)

    sampler = sampler_cls(
        cut_set,
        shuffle=True,
        # Set an effective batch size of 10 cuts, as all have 1s duration == 100 frames
        # This way we're testing that it works okay when returning multiple batches in
        # a full epoch.
        max_duration=10.0,
    )
    sampler.set_epoch(42)
    # calling the sampler twice without epoch update gives identical ordering
    assert [item for item in sampler] == [item for item in sampler]


@pytest.mark.parametrize("sampler_cls", [SimpleCutSampler, DynamicCutSampler])
def test_single_cut_sampler_order_differs_between_epochs(sampler_cls):
    cut_set = DummyManifest(CutSet, begin_id=0, end_id=100)

    sampler = sampler_cls(
        cut_set,
        shuffle=True,
        # Set an effective batch size of 10 cuts, as all have 1s duration == 100 frames
        # This way we're testing that it works okay when returning multiple batches in
        # a full epoch.
        max_duration=10.0,
    )
    last_order = [item for item in sampler]
    for epoch in range(1, 6):
        sampler.set_epoch(epoch)
        new_order = [item for item in sampler]
        assert new_order != last_order
        last_order = new_order


@pytest.mark.xfail(
    reason="len(sampler) is incorrect as it caches the num_buckets value "
    "for a particular cut ordering -- if the cuts are re-shuffled, "
    "the actual len might differ."
)
def test_single_cut_sampler_len():
    # total duration is 55 seconds
    # each second has 100 frames
    cuts = CutSet.from_cuts(dummy_cut(idx, duration=float(idx)) for idx in range(1, 11))
    sampler = SimpleCutSampler(cuts, shuffle=True, max_frames=10 * 100, max_cuts=6)

    for epoch in range(5):
        sampler.set_epoch(epoch)
        sampler_len = len(sampler)
        num_batches = len([batch for batch in sampler])
        assert sampler_len == num_batches


@pytest.mark.parametrize("sampler_cls", [SimpleCutSampler, DynamicCutSampler])
def test_single_cut_sampler_low_max_frames(libri_cut_set, sampler_cls):
    sampler = sampler_cls(libri_cut_set, shuffle=False, max_duration=0.02)
    # Check that it does not crash
    for batch in sampler:
        # There will be only a single item in each batch as we're exceeding the limit each time.
        assert len(batch) == 1


def test_cut_pairs_sampler():
    # The dummy cuts have a duration of 1 second each
    cut_set = DummyManifest(CutSet, begin_id=0, end_id=100)

    sampler = CutPairsSampler(
        source_cuts=cut_set,
        target_cuts=cut_set,
        shuffle=True,
        # Set an effective batch size of 10 cuts, as all have 1s duration == 100 frames
        # This way we're testing that it works okay when returning multiple batches in
        # a full epoch.
        max_source_frames=1000,
        max_target_frames=500,
    )
    source_cuts, target_cuts = [], []
    for src_batch, tgt_batch in sampler:
        source_cuts.extend(src_batch)
        target_cuts.extend(tgt_batch)

    # Invariant 1: we receive the same amount of items in a dataloader epoch as there we in the CutSet
    assert len(source_cuts) == len(cut_set)
    assert len(target_cuts) == len(cut_set)
    # Invariant 2: the items are not duplicated
    assert len(set(c.id for c in source_cuts)) == len(source_cuts)
    assert len(set(c.id for c in target_cuts)) == len(target_cuts)
    # Invariant 3: the items are shuffled, i.e. the order is different than that in the CutSet
    assert [c.id for c in source_cuts] != [c.id for c in cut_set]
    # Invariant 4: the source and target cuts are in the same order
    assert [c.id for c in source_cuts] == [c.id for c in target_cuts]


def test_dynamic_cut_sampler_as_cut_pairs_sampler():
    # The dummy cuts have a duration of 1 second each
    cut_set = DummyManifest(CutSet, begin_id=0, end_id=100)

    sampler = DynamicCutSampler(
        cut_set,
        cut_set,
        shuffle=True,
        max_duration=5.0,
    )
    source_cuts, target_cuts = [], []
    for src_batch, tgt_batch in sampler:
        source_cuts.extend(src_batch)
        target_cuts.extend(tgt_batch)

    # Invariant 1: we receive the same amount of items in a dataloader epoch as there we in the CutSet
    assert len(source_cuts) == len(cut_set)
    assert len(target_cuts) == len(cut_set)
    # Invariant 2: the items are not duplicated
    assert len(set(c.id for c in source_cuts)) == len(source_cuts)
    assert len(set(c.id for c in target_cuts)) == len(target_cuts)
    # Invariant 3: the items are shuffled, i.e. the order is different than that in the CutSet
    assert [c.id for c in source_cuts] != [c.id for c in cut_set]
    # Invariant 4: the source and target cuts are in the same order
    assert [c.id for c in source_cuts] == [c.id for c in target_cuts]


def test_cut_pairs_sampler_2():
    cut_set = CutSet.from_cuts(
        [
            dummy_cut(0, duration=10),
            dummy_cut(1, duration=20),
        ]
    )
    sampler = CutPairsSampler(
        source_cuts=cut_set,
        target_cuts=cut_set,
        max_source_duration=50,
        max_target_duration=50,
    )
    batch = next(iter(sampler))
    assert len(batch) == 2


@pytest.mark.parametrize(
    ["max_duration", "max_frames", "max_samples", "exception_expectation"],
    [
        (
            None,
            None,
            None,
            does_not_raise(),
        ),  # represents no criterion (unlimited batch size)
        (10.0, None, None, does_not_raise()),
        (None, 1000, None, does_not_raise()),
        (None, None, 160000, does_not_raise()),
        (None, 1000, 160000, pytest.raises(AssertionError)),
        (5.0, 1000, 160000, pytest.raises(AssertionError)),
    ],
)
def test_cut_pairs_sampler_time_constraints(
    max_duration, max_frames, max_samples, exception_expectation
):
    # The dummy cuts have a duration of 1 second each
    cut_set = DummyManifest(CutSet, begin_id=0, end_id=100)
    if max_frames is None:
        cut_set = cut_set.drop_features()

    with exception_expectation:
        sampler = CutPairsSampler(
            source_cuts=cut_set,
            target_cuts=cut_set,
            shuffle=True,
            # Set an effective batch size of 10 cuts, as all have 1s duration == 100 frames
            # This way we're testing that it works okay when returning multiple batches in
            # a full epoch.
            max_source_frames=max_frames,
            max_target_frames=max_frames / 2 if max_frames is not None else None,
            max_source_samples=max_samples,
            max_target_samples=max_samples / 2 if max_samples is not None else None,
            max_source_duration=max_duration,
            max_target_duration=max_duration / 2 if max_duration is not None else None,
        )
        source_cuts, target_cuts = [], []
        for src_batch, tgt_batch in sampler:
            source_cuts.extend(src_batch)
            target_cuts.extend(tgt_batch)

        # Invariant 1: we receive the same amount of items in a dataloader epoch as there we in the CutSet
        assert len(source_cuts) == len(cut_set)
        assert len(target_cuts) == len(cut_set)
        # Invariant 2: the items are not duplicated
        assert len(set(c.id for c in source_cuts)) == len(source_cuts)
        assert len(set(c.id for c in target_cuts)) == len(target_cuts)
        # Invariant 3: the items are shuffled, i.e. the order is different than that in the CutSet
        assert [c.id for c in source_cuts] != [c.id for c in cut_set]
        # Invariant 4: the source and target cuts are in the same order
        assert [c.id for c in source_cuts] == [c.id for c in target_cuts]


def test_cut_pairs_sampler_order_is_deterministic_given_epoch():
    # The dummy cuts have a duration of 1 second each
    cut_set = DummyManifest(CutSet, begin_id=0, end_id=100)

    sampler = CutPairsSampler(
        source_cuts=cut_set,
        target_cuts=cut_set,
        shuffle=True,
        # Set an effective batch size of 10 cuts, as all have 1s duration == 100 frames
        # This way we're testing that it works okay when returning multiple batches in
        # a full epoch.
        max_source_frames=1000,
        max_target_frames=500,
    )
    sampler.set_epoch(42)
    # calling the sampler twice without epoch update gives identical ordering
    assert [item for item in sampler] == [item for item in sampler]


def test_cut_pairs_sampler_order_differs_between_epochs():
    # The dummy cuts have a duration of 1 second each
    cut_set = DummyManifest(CutSet, begin_id=0, end_id=100)

    sampler = CutPairsSampler(
        source_cuts=cut_set,
        target_cuts=cut_set,
        shuffle=True,
        # Set an effective batch size of 10 cuts, as all have 1s duration == 100 frames
        # This way we're testing that it works okay when returning multiple batches in
        # a full epoch.
        max_source_frames=1000,
        max_target_frames=500,
    )

    last_order = [item for item in sampler]
    for epoch in range(1, 6):
        sampler.set_epoch(epoch)
        new_order = [item for item in sampler]
        assert new_order != last_order
        last_order = new_order


@pytest.mark.xfail(
    reason="len(sampler) is incorrect as it caches the num_buckets value "
    "for a particular cut ordering -- if the cuts are re-shuffled, "
    "the actual len might differ."
)
def test_cut_pairs_sampler_len():
    # total duration is 55 seconds
    # each second has 100 frames
    cuts = CutSet.from_cuts(dummy_cut(idx, duration=float(idx)) for idx in range(1, 11))
    sampler = CutPairsSampler(
        source_cuts=cuts,
        target_cuts=cuts,
        shuffle=True,
        max_source_frames=10 * 100,
        max_target_frames=10 * 100,
    )

    for epoch in range(5):
        assert len(sampler) == len([batch for batch in sampler])
        sampler.set_epoch(epoch)


def test_concat_cuts():
    cuts = [
        dummy_cut(0, duration=30.0),
        dummy_cut(1, duration=20.0),
        dummy_cut(2, duration=10.0),
        dummy_cut(3, duration=5.0),
        dummy_cut(4, duration=4.0),
        dummy_cut(5, duration=3.0),
        dummy_cut(6, duration=2.0),
    ]
    concat = concat_cuts(cuts, gap=1.0)
    assert [c.duration for c in concat] == [
        30.0,
        20.0 + 1.0 + 2.0 + 1.0 + 3.0,  # == 27.0
        10.0 + 1.0 + 4.0 + 1.0 + 5.0,  # == 21.0
    ]


def test_concat_cuts_with_duration_factor():
    cuts = [
        dummy_cut(0, duration=10.0),
        dummy_cut(1, duration=8.0),
        dummy_cut(2, duration=6.0),
        dummy_cut(3, duration=5.0),
        dummy_cut(4, duration=4.0),
        dummy_cut(5, duration=3.0),
        dummy_cut(6, duration=2.0),
    ]
    concat = concat_cuts(cuts, gap=1.0, max_duration=20.0)
    assert [c.duration for c in concat] == [
        10.0 + 1.0 + 2.0 + 1.0 + 3.0,  # == 17.0
        8.0 + 1.0 + 4.0 + 1.0 + 5.0,  # == 19.0
        6.0,  # == 6.0
    ]


def test_bucketing_sampler_single_cuts():
    cut_set = DummyManifest(CutSet, begin_id=0, end_id=1000)
    for method in ("equal_duration", "equal_len"):
        sampler = BucketingSampler(
            cut_set,
            sampler_type=SimpleCutSampler,
            bucket_method=method,
            num_buckets=10
        )
        sampled_cuts = []
        for batch in sampler:
            sampled_cuts.extend(batch)
        assert set(cut_set.ids) == set(c.id for c in sampled_cuts)


def test_bucketing_sampler_single_cuts_equal_duration():
    cut_set = DummyManifest(CutSet, begin_id=0, end_id=1000)
    for idx, c in enumerate(cut_set):
        c.duration = (
            3 + idx * 1 / 50
        )  # each cut has a different duration between [3, 23]
    sampler = BucketingSampler(
        cut_set,
        sampler_type=SimpleCutSampler,
        bucket_method="equal_duration",
        num_buckets=10,
    )

    # Ensure that each consecutive bucket has less cuts than the previous one
<<<<<<< HEAD
    prev_len = float("inf")
    prev_min = 0
    prev_max = 0
    bucket_cum_durs = []
    for (bucket,) in sampler.buckets:
        bucket_cum_durs.append(sum(c.duration for c in bucket))
        bucket_min = min(c.duration for c in bucket)
        bucket_max = max(c.duration for c in bucket)
        assert bucket_min >= prev_min and bucket_max >= prev_max
=======
    sampled_cuts, bucket_cum_durs = [], []
    prev_min, prev_max = 0, 0
    num_overlapping_bins = 0
    for (bucket,) in sampler.buckets:
        bucket_durs = [c.duration for c in bucket]
        sampled_cuts.extend(c for c in bucket)
        bucket_cum_durs.append(sum(bucket_durs))
        bucket_min, bucket_max = min(bucket_durs), max(bucket_durs)
        # Ensure that bucket lengths do not overlap, except for the middle
        # 3 buckets maybe
        if prev_max > bucket_min:
            num_overlapping_bins += 1
        assert num_overlapping_bins < 3
>>>>>>> 7cce6476
        prev_min = bucket_min
        prev_max = bucket_max

    # Assert that all bucket cumulative durations are within 1/10th of the mean
    mean_bucket_dur = mean(bucket_cum_durs)  # ~ 1300s
    for d in bucket_cum_durs:
        assert abs(d - mean_bucket_dur) < 0.1 * mean_bucket_dur

    assert set(cut_set.ids) == set(c.id for c in sampled_cuts)


def test_bucketing_sampler_shuffle():
    cut_set = DummyManifest(CutSet, begin_id=0, end_id=10)
    sampler = BucketingSampler(
        cut_set,
        sampler_type=SimpleCutSampler,
        shuffle=True,
        num_buckets=2,
        max_frames=200,
    )

    sampler.set_epoch(0)
    batches_ep0 = []
    for batch in sampler:
        # Convert List[str] to Tuple[str, ...] so that it's hashable
        batches_ep0.append(tuple(c.id for c in batch))
    assert set(cut_set.ids) == set(cid for batch in batches_ep0 for cid in batch)

    sampler.set_epoch(1)
    batches_ep1 = []
    for batch in sampler:
        batches_ep1.append(tuple(c.id for c in batch))
    assert set(cut_set.ids) == set(cid for batch in batches_ep1 for cid in batch)

    # BucketingSampler ordering may be different in different epochs (=> use set() to make it irrelevant)
    # Internal sampler (SimpleCutSampler) ordering should be different in different epochs
    assert set(batches_ep0) != set(batches_ep1)


def test_bucketing_sampler_cut_pairs():
    cut_set1 = DummyManifest(CutSet, begin_id=0, end_id=1000)
    cut_set2 = DummyManifest(CutSet, begin_id=0, end_id=1000)
    sampler = BucketingSampler(cut_set1, cut_set2, sampler_type=CutPairsSampler)

    src_cuts, tgt_cuts = [], []
    for src_batch, tgt_batch in sampler:
        src_cuts.extend(src_batch)
        tgt_cuts.extend(tgt_batch)
    assert set(cut_set1.ids) == set(c.id for c in src_cuts)
    assert set(cut_set2.ids) == set(c.id for c in tgt_cuts)


@pytest.mark.parametrize("shuffle", [False, True])
def test_bucketing_sampler_cut_pairs_equal_duration(shuffle):
    cut_set = DummyManifest(CutSet, begin_id=0, end_id=1000)
    for idx, c in enumerate(cut_set):
        c.duration = (
            3 + idx * 1 / 50
        )  # each cut has a different duration between [3, 23]
    # Target CutSet is going to have different durations
    # -- make sure the bucketing works well with that.
    cut_set_tgt = cut_set.map(lambda c: fastcopy(c, duration=1 / c.duration))

    sampler = BucketingSampler(
        cut_set,
        cut_set_tgt,
        sampler_type=CutPairsSampler,
        bucket_method="equal_duration",
        num_buckets=10,
        shuffle=shuffle,
    )

    # Ensure that each consecutive bucket has less cuts than the previous one
    prev_len = float("inf")
    bucket_cum_durs = []
    for bucket_src, bucket_tgt in sampler.buckets:
        assert list(bucket_src.ids) == list(bucket_tgt.ids)
        bucket_cum_durs.append(sum(c.duration for c in bucket_src))
        curr_len = len(bucket_src)
        assert curr_len < prev_len
        prev_len = curr_len

    # Assert that all bucket cumulative durations are within 1/10th of the mean
    mean_bucket_dur = mean(bucket_cum_durs)  # ~ 1300s
    for d in bucket_cum_durs:
        assert abs(d - mean_bucket_dur) < 0.1 * mean_bucket_dur


def test_bucketing_sampler_order_is_deterministic_given_epoch():
    cut_set = DummyManifest(CutSet, begin_id=0, end_id=1000)
    sampler = BucketingSampler(cut_set, sampler_type=SimpleCutSampler)

    sampler.set_epoch(42)
    # calling the sampler twice without epoch update gives identical ordering
    assert [item for item in sampler] == [item for item in sampler]


def test_bucketing_sampler_order_differs_between_epochs():
    cut_set = DummyManifest(CutSet, begin_id=0, end_id=1000)
    sampler = BucketingSampler(cut_set, sampler_type=SimpleCutSampler)

    last_order = [item for item in sampler]
    for epoch in range(1, 6):
        sampler.set_epoch(epoch)
        new_order = [item for item in sampler]
        assert new_order != last_order
        last_order = new_order


def test_bucketing_sampler_buckets_have_different_durations():
    cut_set_1s = DummyManifest(CutSet, begin_id=0, end_id=10)
    cut_set_2s = DummyManifest(CutSet, begin_id=10, end_id=20)
    for c in cut_set_2s:
        c.duration = 2.0
    cut_set = (cut_set_1s + cut_set_2s).to_eager()

    # The bucketing sampler should return 5 batches with two 1s cuts, and 10 batches with one 2s cut.
    sampler = BucketingSampler(
        cut_set, sampler_type=SimpleCutSampler, max_frames=200, num_buckets=2
    )
    batches = [item for item in sampler]
    assert len(batches) == 15

    # All cuts have the same durations (i.e. are from the same bucket in this case)
    for batch in batches:
        batch_durs = [cut_set[c.id].duration for c in batch]
        assert all(d == batch_durs[0] for d in batch_durs)

    batches = sorted(batches, key=len)
    assert all(len(b) == 1 for b in batches[:10])
    assert all(len(b) == 2 for b in batches[10:])


@pytest.mark.parametrize(
    "constraint", [{"max_frames": 1000}, {"max_samples": 16000}, {"max_duration": 10.0}]
)
def test_bucketing_sampler_time_constraints(constraint):
    cut_set = DummyManifest(CutSet, begin_id=0, end_id=1000)
    sampler = BucketingSampler(cut_set, sampler_type=SimpleCutSampler, **constraint)
    sampled_cuts = []
    for batch in sampler:
        sampled_cuts.extend(batch)
    assert set(cut_set.ids) == set(c.id for c in sampled_cuts)


@pytest.mark.parametrize("world_size", [2, 3, 4])
@pytest.mark.parametrize("n_cuts", [995, 996, 997, 998, 999, 1000, 1001, 1002, 1003])
@pytest.mark.parametrize(
    "sampler_cls", [SimpleCutSampler, BucketingSampler, DynamicCutSampler]
)
def test_partitions_are_equal(world_size, n_cuts, sampler_cls):
    # Create a dummy CutSet.
    cut_set = DummyManifest(CutSet, begin_id=0, end_id=n_cuts)
    # Randomize the durations of cuts to increase the chance we run into edge cases.
    for c in cut_set:
        c.duration += 10 * random.random()
    # Create a sampler for each "distributed worker."
    samplers = [
        sampler_cls(
            cut_set, max_duration=25.0, drop_last=True, rank=i, world_size=world_size
        )
        for i in range(world_size)
    ]
    # Check that it worked.
    n_batches = [len([b for b in s]) for s in samplers]
    assert all(nb == n_batches[0] for nb in n_batches)


def test_bucketing_sampler_raises_value_error_on_lazy_cuts_input():
    cut_set = DummyManifest(CutSet, begin_id=0, end_id=2)
    with NamedTemporaryFile(suffix=".jsonl") as f:
        cut_set.to_jsonl(f.name)
        lazy_cuts = CutSet.from_jsonl_lazy(f.name)
        with pytest.raises(ValueError):
            sampler = BucketingSampler(
                lazy_cuts,
                max_duration=10.0,
            )


@pytest.mark.parametrize(
    "sampler_cls",
    [
        SimpleCutSampler,
        DynamicCutSampler,
    ],
)
def test_single_cut_sampler_with_lazy_cuts(sampler_cls):
    # The dummy cuts have a duration of 1 second each
    cut_set = DummyManifest(CutSet, begin_id=0, end_id=100)
    with NamedTemporaryFile(suffix=".jsonl") as f:
        cut_set.to_jsonl(f.name)
        lazy_cuts = CutSet.from_jsonl_lazy(f.name)

        sampler = sampler_cls(
            lazy_cuts,
            shuffle=False,
            # Set an effective batch size of 10 cuts, as all have 1s duration == 100 frames
            # This way we're testing that it works okay when returning multiple batches in
            # a full epoch.
            max_duration=10.0,
        )
        sampled_cuts = []
        for batch in sampler:
            sampled_cuts.extend(batch)

        # Invariant 1: we receive the same amount of items in a dataloader epoch as there we in the CutSet
        assert len(sampled_cuts) == len(cut_set)
        # Invariant 2: the items are not duplicated
        assert len(set(c.id for c in sampled_cuts)) == len(sampled_cuts)


@pytest.mark.parametrize(
    "sampler_cls",
    [
        SimpleCutSampler,
        DynamicCutSampler,
    ],
)
def test_single_cut_sampler_with_lazy_cuts_concat(sampler_cls):
    # The dummy cuts have a duration of 1 second each
    eager1 = DummyManifest(CutSet, begin_id=0, end_id=100)
    eager2 = DummyManifest(CutSet, begin_id=1000, end_id=1100)
    eager_cuts = eager1 + eager2
    with as_lazy(eager1) as lazy1, as_lazy(eager2) as lazy2:
        lazy_cuts = lazy1 + lazy2

        sampler = sampler_cls(
            lazy_cuts,
            shuffle=False,
            # Set an effective batch size of 10 cuts, as all have 1s duration == 100 frames
            # This way we're testing that it works okay when returning multiple batches in
            # a full epoch.
            max_duration=10.0,
        )
        sampled_cuts = []
        for batch in sampler:
            sampled_cuts.extend(batch)

        # Invariant 1: we receive the same amount of items in a dataloader epoch as there we in the CutSet
        assert len(sampled_cuts) == len(eager_cuts)
        # Invariant 2: the items are not duplicated
        assert len(set(c.id for c in sampled_cuts)) == len(sampled_cuts)


@pytest.mark.parametrize(
    "sampler_cls", [SimpleCutSampler, BucketingSampler, DynamicCutSampler]
)
def test_sampler_filter(sampler_cls):
    # The dummy cuts have a duration of 1 second each
    cut_set = DummyManifest(CutSet, begin_id=0, end_id=100)
    sampler = sampler_cls(
        cut_set,
        shuffle=True,
        # Set an effective batch size of 10 cuts, as all have 1s duration == 100 frames
        # This way we're testing that it works okay when returning multiple batches in
        # a full epoch.
        max_duration=10.0,
    )
    removed_cut_id = "dummy-cut-0010"
    sampler.filter(lambda cut: cut.id != removed_cut_id)
    sampled_cuts = []
    for batch in sampler:
        sampled_cuts.extend(batch)

    # The filtered cut is not there
    assert removed_cut_id in set(cut_set.ids)
    assert removed_cut_id not in set(c.id for c in sampled_cuts)

    # Invariant 1: we receive the same amount of items in a dataloader epoch as there we in the CutSet
    assert len(sampled_cuts) == len(cut_set) - 1
    # Invariant 2: the items are not duplicated
    assert len(set(c.id for c in sampled_cuts)) == len(sampled_cuts)


def test_cut_pairs_sampler_filter():
    # The dummy cuts have a duration of 1 second each
    cut_set = DummyManifest(CutSet, begin_id=0, end_id=100)
    sampler = CutPairsSampler(
        cut_set,
        cut_set,
        shuffle=True,
        # Set an effective batch size of 10 cuts, as all have 1s duration == 100 frames
        # This way we're testing that it works okay when returning multiple batches in
        # a full epoch.
        max_source_frames=1000,
    )
    removed_cut_id = "dummy-cut-0010"
    sampler.filter(lambda cut: cut.id != removed_cut_id)

    source_cuts, target_cuts = [], []
    for src_batch, tgt_batch in sampler:
        source_cuts.extend(src_batch)
        target_cuts.extend(tgt_batch)

    # The filtered cut is not there
    assert removed_cut_id in set(cut_set.ids)
    assert removed_cut_id not in set(c.id for c in source_cuts)

    # Invariant 1: we receive the same amount of items in a dataloader epoch as there we in the CutSet,
    # minus the filtered item
    assert len(source_cuts) == len(cut_set) - 1
    assert len(target_cuts) == len(cut_set) - 1
    # Invariant 2: the items are not duplicated
    assert len(set(c.id for c in source_cuts)) == len(source_cuts)
    assert len(set(c.id for c in target_cuts)) == len(target_cuts)


def test_zip_sampler_merge_batches_true():
    cuts1 = DummyManifest(CutSet, begin_id=0, end_id=100)
    cuts2 = DummyManifest(CutSet, begin_id=1000, end_id=1100)
    sampler = ZipSampler(
        # Note: each cut is 1s duration in this test.
        SimpleCutSampler(cuts1, max_duration=10),
        SimpleCutSampler(cuts2, max_duration=2),
    )
    batches = [b for b in sampler]
    assert len(batches) == 10
    for idx, batch in enumerate(batches):
        assert len(batch) == 12  # twelve 1s items
        assert (
            len([c for c in batch if 0 <= int(c.id.split("-")[-1]) <= 100]) == 10
        )  # ten come from cuts1
        assert (
            len([c for c in batch if 1000 <= int(c.id.split("-")[-1]) <= 1100]) == 2
        )  # two come from cuts2


def test_zip_sampler_cut_pairs_merge_batches_true():
    cuts1 = DummyManifest(CutSet, begin_id=0, end_id=100)
    cuts2 = DummyManifest(CutSet, begin_id=1000, end_id=1100)
    sampler = ZipSampler(
        # Note: each cut is 1s duration in this test.
        CutPairsSampler(cuts1, cuts1, max_source_duration=10),
        CutPairsSampler(cuts2, cuts2, max_source_duration=2),
    )
    batches = [b for b in sampler]
    assert len(batches) == 10
    for idx, (batch_src, batch_tgt) in enumerate(batches):
        assert len(batch_src) == len(batch_tgt)
        assert len(batch_src) == 12  # twelve 1s items
        assert (
            len([c for c in batch_src if 0 <= int(c.id.split("-")[-1]) <= 100]) == 10
        )  # ten come from cuts1
        assert (
            len([c for c in batch_src if 1000 <= int(c.id.split("-")[-1]) <= 1100]) == 2
        )  # two come from cuts2


def test_zip_sampler_merge_batches_false():
    cuts1 = DummyManifest(CutSet, begin_id=0, end_id=100)
    cuts2 = DummyManifest(CutSet, begin_id=1000, end_id=1100)
    sampler = ZipSampler(
        # Note: each cut is 1s duration in this test.
        SimpleCutSampler(cuts1, max_duration=10),
        SimpleCutSampler(cuts2, max_duration=2),
        merge_batches=False,
    )
    batches = [b for b in sampler]
    assert len(batches) == 10
    for idx, (batch_sampler1, batch_sampler2) in enumerate(batches):
        assert len(batch_sampler1) == 10
        assert (
            len([c for c in batch_sampler1 if 0 <= int(c.id.split("-")[-1]) <= 100])
            == 10
        )  # ten come from cuts1
        assert len(batch_sampler2) == 2
        assert (
            len([c for c in batch_sampler2 if 1000 <= int(c.id.split("-")[-1]) <= 1100])
            == 2
        )  # two come from cuts2


def test_round_robin_sampler():
    cuts1 = DummyManifest(CutSet, begin_id=0, end_id=30)
    cuts2 = DummyManifest(CutSet, begin_id=1000, end_id=1100)
    sampler = RoundRobinSampler(
        # Note: each cut is 1s duration in this test.
        SimpleCutSampler(cuts1, max_duration=10),
        SimpleCutSampler(cuts2, max_duration=2),
    )

    batches = [b for b in sampler]
    assert len(batches) == 3 + 50

    batches_10cuts = [b for b in batches if len(b) == 10]
    assert len(batches_10cuts) == 3

    batches_2cuts = [b for b in batches if len(b) == 2]
    assert len(batches_2cuts) == 50

    assert len(batches[0]) == 10
    assert len(batches[1]) == 2
    assert len(batches[2]) == 10
    assert len(batches[3]) == 2
    assert len(batches[4]) == 10
    assert len(batches[5]) == 2
    assert len(batches[6]) == 2
    assert len(batches[7]) == 2
    assert len(batches[8]) == 2
    assert len(batches[9]) == 2
    # ... and so on


@pytest.mark.parametrize("sampler_cls", [SimpleCutSampler, DynamicCutSampler])
def test_single_cut_sampler_drop_last(sampler_cls):
    # The dummy cuts have a duration of 1 second each
    cut_set = DummyManifest(CutSet, begin_id=0, end_id=100)

    sampler = sampler_cls(
        cut_set,
        # Set an effective batch size of 15 cuts, as all have 1s duration == 100 frames
        # This way we're testing that it works okay when returning multiple batches in
        # a full epoch.
        max_duration=15.0,
        drop_last=True,
    )
    batches = []
    for batch in sampler:
        assert len(batch) == 15
        batches.append(batch)

    assert len(batches) == 6


SAMPLERS_FACTORIES_FOR_REPORT_TEST = [
    lambda: SimpleCutSampler(DummyManifest(CutSet, begin_id=0, end_id=10)),
    lambda: DynamicCutSampler(DummyManifest(CutSet, begin_id=0, end_id=10)),
    lambda: CutPairsSampler(
        DummyManifest(CutSet, begin_id=0, end_id=10),
        DummyManifest(CutSet, begin_id=0, end_id=10),
    ),
    lambda: BucketingSampler(
        DummyManifest(CutSet, begin_id=0, end_id=10), num_buckets=2
    ),
    lambda: DynamicBucketingSampler(
        DummyManifest(CutSet, begin_id=0, end_id=10),
        max_duration=1.0,
        num_buckets=2,
    ),
    lambda: ZipSampler(
        SimpleCutSampler(DummyManifest(CutSet, begin_id=0, end_id=10)),
        SimpleCutSampler(DummyManifest(CutSet, begin_id=10, end_id=20)),
    ),
    lambda: RoundRobinSampler(
        SimpleCutSampler(DummyManifest(CutSet, begin_id=0, end_id=10)),
        SimpleCutSampler(DummyManifest(CutSet, begin_id=10, end_id=20)),
    ),
]


@pytest.mark.parametrize("create_sampler", SAMPLERS_FACTORIES_FOR_REPORT_TEST)
def test_sampler_get_report(create_sampler):
    sampler = create_sampler()
    sampler.filter(
        lambda c: "8" not in c.id
    )  # to check that the report correctly accounts for discarded data
    _ = [b for b in sampler]
    report = sampler.get_report()
    assert not report.startswith("Sampling statistics unavailable")
    assert "cuts discarded 0" not in report
    print(report)


@pytest.mark.parametrize("create_sampler", SAMPLERS_FACTORIES_FOR_REPORT_TEST)
def test_sampler_diagnostics_accumulate_across_epochs(create_sampler):
    sampler = create_sampler()
    sampler.filter(
        lambda c: "8" not in c.id
    )  # to check that the report correctly accounts for discarded data

    sampler.set_epoch(0)
    _ = [b for b in sampler]  # iterate full epoch
    diagnostics_ep0: SamplingDiagnostics = deepcopy(sampler.diagnostics)

    sampler.set_epoch(1)
    _ = [b for b in sampler]  # iterate full epoch
    diagnostics_ep1: SamplingDiagnostics = sampler.diagnostics

    # batch statistics
    assert diagnostics_ep0.kept_batches < diagnostics_ep1.kept_batches
    assert diagnostics_ep0.total_batches < diagnostics_ep1.total_batches
    # note: no assumption about diagnostics.num_discarded_batches here

    # cut statistics
    assert 2 * diagnostics_ep0.total_cuts == diagnostics_ep1.total_cuts
    assert 2 * diagnostics_ep0.kept_cuts == diagnostics_ep1.kept_cuts
    assert 2 * diagnostics_ep0.discarded_cuts == diagnostics_ep1.discarded_cuts


@pytest.mark.parametrize(
    "sampler_cls",
    [
        SimpleCutSampler,
        DynamicCutSampler,
    ],
)
def test_single_cut_sampler_lazy_shuffle(sampler_cls):
    # The dummy cuts have a duration of 1 second each
    cut_set = DummyManifest(CutSet, begin_id=0, end_id=100)
    with NamedTemporaryFile(suffix=".jsonl") as f:
        cut_set.to_jsonl(f.name)
        lazy_cuts = CutSet.from_jsonl_lazy(f.name)

        sampler = sampler_cls(
            lazy_cuts,
            shuffle=True,
            # Set an effective batch size of 10 cuts, as all have 1s duration == 100 frames
            # This way we're testing that it works okay when returning multiple batches in
            # a full epoch.
            max_duration=10.0,
        )
        sampled_cuts = []
        for batch in sampler:
            sampled_cuts.extend(batch)

        # Invariant 1: we receive the same amount of items in a dataloader epoch as there we in the CutSet
        assert len(sampled_cuts) == len(cut_set)
        # Invariant 2: the items are not duplicated
        assert len(set(c.id for c in sampled_cuts)) == len(sampled_cuts)
        # Invariant 3: the items are shuffled
        assert [c.id for c in sampled_cuts] != [c.id for c in lazy_cuts]


@pytest.mark.parametrize(
    "sampler_cls",
    [
        CutPairsSampler,
        pytest.param(
            BucketingSampler,
            marks=pytest.mark.xfail(
                reason="BucketingSampler does not support lazy cuts pairs yet."
            ),
        ),
    ],
)
def test_cut_pairs_sampler_lazy_shuffle(sampler_cls):
    # The dummy cuts have a duration of 1 second each
    cut_set = DummyManifest(CutSet, begin_id=0, end_id=100)
    with NamedTemporaryFile(suffix=".jsonl") as f:
        cut_set.to_jsonl(f.name)
        lazy_cuts = CutSet.from_jsonl_lazy(f.name)

        sampler = sampler_cls(
            lazy_cuts,
            lazy_cuts,
            shuffle=True,
            # Set an effective batch size of 10 cuts, as all have 1s duration == 100 frames
            # This way we're testing that it works okay when returning multiple batches in
            # a full epoch.
            max_source_frames=1000,
        )
        sampled_src_cuts = []
        sampled_tgt_cuts = []
        for src_batch, tgt_batch in sampler:
            # Invariant 0: The order of source and target cut IDs is preserved within each batch.
            assert list(src_batch.ids) == list(tgt_batch.ids)
            sampled_src_cuts.extend(src_batch)
            sampled_tgt_cuts.extend(tgt_batch)

        # Invariant 1: we receive the same amount of items in a dataloader epoch as there we in the CutSet
        assert len(sampled_src_cuts) == len(cut_set)
        assert len(sampled_tgt_cuts) == len(cut_set)
        # Invariant 2: the items are not duplicated
        assert len(set(c.id for c in sampled_src_cuts)) == len(sampled_src_cuts)
        # Invariant 3: the items are shuffled
        assert [c.id for c in sampled_src_cuts] != [c.id for c in lazy_cuts]


@pytest.mark.parametrize("datasize", [10, 1000, 20000])
@pytest.mark.parametrize("bufsize", [100, 1000, 10000])
def test_streaming_shuffle(datasize, bufsize):
    data = list(range(int(datasize)))
    shuffled = list(
        streaming_shuffle(iter(data), bufsize=int(bufsize), rng=random.Random(42))
    )
    assert len(data) == len(shuffled)
    assert len(shuffled) == len(set(shuffled))
    assert data != shuffled


@pytest.mark.parametrize(
    "sampler",
    [
        SimpleCutSampler(DummyManifest(CutSet, begin_id=0, end_id=10)),
        CutPairsSampler(
            DummyManifest(CutSet, begin_id=0, end_id=10),
            DummyManifest(CutSet, begin_id=0, end_id=10),
        ),
        BucketingSampler(DummyManifest(CutSet, begin_id=0, end_id=10)),
        ZipSampler(
            SimpleCutSampler(DummyManifest(CutSet, begin_id=0, end_id=10)),
            SimpleCutSampler(DummyManifest(CutSet, begin_id=10, end_id=20)),
        ),
        RoundRobinSampler(
            SimpleCutSampler(DummyManifest(CutSet, begin_id=0, end_id=5)),
            SimpleCutSampler(DummyManifest(CutSet, begin_id=10, end_id=15)),
        ),
    ],
)
def test_sampler_properties(sampler):
    assert sampler.remaining_cuts == 10
    assert isclose(sampler.remaining_duration, 10.0)
    assert sampler.num_cuts == 10
    batches = [b for b in sampler]
    assert sampler.remaining_cuts == 0
    assert isclose(sampler.remaining_duration, 0.0)
    assert sampler.num_cuts == 10


def test_report_padding_ratio_estimate():
    s = SingleCutSampler(DummyManifest(CutSet, begin_id=0, end_id=1000))
    report_padding_ratio_estimate(s)  # just test that it runs


def test_time_constraint_strictness():
    strict = TimeConstraint(max_duration=100)

    # create cuts with large variance of durations
    cut_durs = [30.0, 30.0, 10.0, 10.0, 20.0]
    assert sum(cut_durs) == pytest.approx(100.0)
    cuts = [dummy_cut(idx, duration=cd) for idx, cd in enumerate(cut_durs)]

    strict.add(cuts[0])  # total duration: 30s, effective duration: 30s
    assert not strict.close_to_exceeding()
    assert not strict.exceeded()

    strict.add(cuts[1])  # total duration: 60s, effective duration: 60s
    assert not strict.close_to_exceeding()
    assert not strict.exceeded()

    strict.add(cuts[2])  # total duration: 70s, effective duration: 90s
    assert strict.close_to_exceeding()  # because 70s + longest seen 30s = 100s
    assert not strict.exceeded()

    strict.add(cuts[3])  # total duration: 80s, effective duration: 120s
    assert strict.close_to_exceeding()  # because 80s + longest seen 30s = 110s
    assert strict.exceeded()  # because longest seen 30s * 4 seen cuts = 120s


@pytest.mark.parametrize(
    "sampler_fn",
    [
        SimpleCutSampler,
        DynamicCutSampler,
        partial(BucketingSampler, num_buckets=2),
        partial(DynamicBucketingSampler, num_buckets=2),
    ],
)
@pytest.mark.parametrize("world_size", [1, 2, 3, 4])
def test_sampler_does_not_drop_cuts_with_multiple_ranks(world_size, sampler_fn):
    cuts = DummyManifest(CutSet, begin_id=0, end_id=10)

    tot_cuts = 0
    for rank in range(world_size):
        sampler = sampler_fn(cuts, max_duration=1.0, world_size=world_size, rank=rank)
        for batch in sampler:
            tot_cuts += len(batch)

    assert tot_cuts == len(cuts)<|MERGE_RESOLUTION|>--- conflicted
+++ resolved
@@ -436,18 +436,6 @@
         num_buckets=10,
     )
 
-    # Ensure that each consecutive bucket has less cuts than the previous one
-<<<<<<< HEAD
-    prev_len = float("inf")
-    prev_min = 0
-    prev_max = 0
-    bucket_cum_durs = []
-    for (bucket,) in sampler.buckets:
-        bucket_cum_durs.append(sum(c.duration for c in bucket))
-        bucket_min = min(c.duration for c in bucket)
-        bucket_max = max(c.duration for c in bucket)
-        assert bucket_min >= prev_min and bucket_max >= prev_max
-=======
     sampled_cuts, bucket_cum_durs = [], []
     prev_min, prev_max = 0, 0
     num_overlapping_bins = 0
@@ -461,7 +449,6 @@
         if prev_max > bucket_min:
             num_overlapping_bins += 1
         assert num_overlapping_bins < 3
->>>>>>> 7cce6476
         prev_min = bucket_min
         prev_max = bucket_max
 
