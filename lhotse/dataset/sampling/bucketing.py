--- conflicted
+++ resolved
@@ -391,14 +391,6 @@
     assert num_buckets < len(cuts) 
     total_duration = sum(c.duration for c in cuts)
     bucket_duration = total_duration / num_buckets
-<<<<<<< HEAD
-    order = list(range(0, len(cuts), 2)) + list(range(len(cuts)-(1 + len(cuts)%2), 0, -2))  
-    order2idx = {o_idx:i for i, o_idx in enumerate(order)} 
-    durations = [c.duration for c in cuts]
-    ordered_cut_durations = sorted(zip(order, durations), key=lambda x: x[0])  
-    last_order = 0
-    first_bucket = 0
-=======
     # Define the order for adding cuts. We start at the beginning, then go to
     # the end, and work our way to the middle. Once in the middle we distribute
     # excess cuts among the two buckets close to the median duration. This
@@ -415,17 +407,12 @@
     # We need a list of the cut durations in the same order (0, N-1, 1, N-2, ...)
     ordered_cut_durations = sorted(zip(order, durations), key=lambda x: x[0])
     last_order, first_bucket = 0, 0
->>>>>>> 7cce6476
     last_bucket = num_buckets - 1
     buckets_dict = {i: 0 for i in range(num_buckets)}
     buckets_cut_dict = {i: [] for i in range(num_buckets)}
     middle_bucket = None
     idx_to_bucket_id = {}
     for i, (order_idx, duration) in enumerate(ordered_cut_durations, 1):
-<<<<<<< HEAD
-        if middle_bucket is None and first_bucket == last_bucket:
-            middle_bucket = first_bucket
-=======
         # Check if we are at the middle bucket. first_bucket is the left bucket
         # we are processing. last_bucket is the right bucket. When they are the
         # same we are filling the bucket with cuts near the median duration.
@@ -433,7 +420,6 @@
             middle_bucket = first_bucket
 
         # i % 2 = 1 ==> process the left_bucket (first_bucket)
->>>>>>> 7cce6476
         if i % 2:
             if buckets_dict[first_bucket] + duration > bucket_duration:
                 if middle_bucket is not None and first_bucket == middle_bucket:
@@ -442,10 +428,7 @@
                     first_bucket = min(first_bucket + 1, num_buckets - 1)
             buckets_dict[first_bucket] += duration
             idx_to_bucket_id[order2idx[order_idx]] = first_bucket
-<<<<<<< HEAD
-=======
         # i % 2 = 0 ==> process the right bucket (last_bucket)
->>>>>>> 7cce6476
         else:
             if buckets_dict[last_bucket] + duration > bucket_duration:
                 if middle_bucket is not None and last_bucket == middle_bucket:
@@ -454,17 +437,9 @@
                     last_bucket = max(last_bucket - 1, 0)
             buckets_dict[last_bucket] += duration
             idx_to_bucket_id[order2idx[order_idx]] = last_bucket
-<<<<<<< HEAD
-    
-    for cut_idx, cut in enumerate(cuts):
-        buckets_cut_dict[idx_to_bucket_id[cut_idx]].append(cut)
-    buckets = [CutSet.from_cuts(buckets_cut_dict[i]) for i in range(num_buckets)]
-    return buckets 
-=======
 
     # Now that buckets have been assigned, create the new cutset.
     for cut_idx, cut in enumerate(cuts):
         buckets_cut_dict[idx_to_bucket_id[cut_idx]].append(cut)
     buckets = [CutSet.from_cuts(buckets_cut_dict[i]) for i in range(num_buckets)]
-    return buckets
->>>>>>> 7cce6476
+    return buckets