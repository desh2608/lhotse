import itertools
import logging
import random
import warnings
from concurrent.futures import Executor, ProcessPoolExecutor
from dataclasses import dataclass, field
from functools import partial, reduce
from itertools import chain, islice
from math import ceil, floor, isclose
from operator import add
from pathlib import Path
from typing import (
    Any,
    Callable,
    Dict,
    FrozenSet,
    Iterable,
    List,
    Mapping,
    Optional,
    Sequence,
    Set,
    Tuple,
    Type,
    TypeVar,
    Union,
)

import numpy as np
import torch
from intervaltree import Interval, IntervalTree
from tqdm.auto import tqdm
from typing_extensions import Literal

from lhotse.audio import AudioMixer, AudioSource, Recording, RecordingSet, audio_energy
from lhotse.augmentation import AugmentFn
from lhotse.features import (
    FeatureExtractor,
    FeatureMixer,
    FeatureSet,
    Features,
    create_default_feature_extractor,
)
from lhotse.features.base import compute_global_stats
from lhotse.features.io import FeaturesWriter, LilcomChunkyWriter, LilcomFilesWriter
from lhotse.serialization import Serializable
from lhotse.supervision import SupervisionSegment, SupervisionSet
from lhotse.utils import (
    DEFAULT_PADDING_VALUE,
    Decibels,
    LOG_EPSILON,
    NonPositiveEnergyError,
    Pathlike,
    Seconds,
    SetContainingAnything,
    TimeSpan,
    add_durations,
    asdict_nonull,
    compute_num_frames,
    compute_num_samples,
    compute_start_duration_for_extended_cut,
    deprecated,
    exactly_one_not_null,
    fastcopy,
    ifnone,
    index_by_id_and_check,
    measure_overlap,
    overlaps,
    overspans,
    perturb_num_samples,
    rich_exception_info,
    split_manifest_lazy,
    split_sequence,
    uuid4,
)

# One of the design principles for Cuts is a maximally "lazy" implementation, e.g. when mixing Cuts,
# we'd rather sum the feature matrices only after somebody actually calls "load_features". It helps to avoid
# an excessive storage size for data augmented in various ways.


FW = TypeVar("FW", bound=FeaturesWriter)


class Cut:
    """
    .. caution::
        :class:`~lhotse.cut.Cut` is just an abstract class -- the actual logic is implemented by its child classes (scroll down for references).

    :class:`~lhotse.cut.Cut` is a base class for audio cuts.
    An "audio cut" is a subset of a :class:`~lhotse.audio.Recording` -- it can also be thought of as a "view"
    or a pointer to a chunk of audio.
    It is not limited to audio data -- cuts may also point to (sub-spans of) precomputed
    :class:`~lhotse.features.base.Features`.

    Cuts are different from :class:`~lhotse.supervision.SupervisionSegment` in that they may be arbitrarily
    longer or shorter than supervisions; cuts may even contain multiple supervisions for creating contextual
    training data, and unsupervised regions that provide real or synthetic acoustic background context
    for the supervised segments.

    The following example visualizes how a cut may represent a part of a single-channel recording with
    two utterances and some background noise in between::

                          Recording
        |-------------------------------------------|
        "Hey, Matt!"     "Yes?"        "Oh, nothing"
        |----------|     |----|        |-----------|
                   Cut1
        |------------------------|

    This scenario can be represented in code, using :class:`~lhotse.cut.MonoCut`, as::

        >>> from lhotse import Recording, SupervisionSegment, MonoCut
        >>> rec = Recording(id='rec1', duration=10.0, sampling_rate=8000, num_samples=80000, sources=[...])
        >>> sups = [
        ...     SupervisionSegment(id='sup1', recording_id='rec1', start=0, duration=3.37, text='Hey, Matt!'),
        ...     SupervisionSegment(id='sup2', recording_id='rec1', start=4.5, duration=0.9, text='Yes?'),
        ...     SupervisionSegment(id='sup3', recording_id='rec1', start=6.9, duration=2.9, text='Oh, nothing'),
        ... ]
        >>> cut = MonoCut(id='rec1-cut1', start=0.0, duration=6.0, channel=0, recording=rec,
        ...     supervisions=[sups[0], sups[1]])

    .. note::
        All Cut classes assume that the :class:`~lhotse.supervision.SupervisionSegment` time boundaries are relative
        to the beginning of the cut.
        E.g. if the underlying :class:`~lhotse.audio.Recording` starts at 0s (always true), the cut starts at 100s,
        and the SupervisionSegment inside the cut starts at 3s, it really did start at 103rd second of the recording.
        In some cases, the supervision might have a negative start, or a duration exceeding the duration of the cut;
        this means that the supervision in the recording extends beyond the cut.

    Cut allows to check and read audio data or features data::

        >>> assert cut.has_recording
        >>> samples = cut.load_audio()
        >>> if cut.has_features:
        ...     feats = cut.load_features()

    It can be visualized, and listened to, inside Jupyter Notebooks::

        >>> cut.plot_audio()
        >>> cut.play_audio()
        >>> cut.plot_features()

    Cuts can be used with Lhotse's :class:`~lhotse.features.base.FeatureExtractor` to compute features.

        >>> from lhotse import Fbank
        >>> feats = cut.compute_features(extractor=Fbank())

    It is also possible to use a :class:`~lhotse.features.io.FeaturesWriter` to store the features and attach
    their manifest to a copy of the cut::

        >>> from lhotse import LilcomChunkyWriter
        >>> with LilcomChunkyWriter('feats.lca') as storage:
        ...     cut_with_feats = cut.compute_and_store_features(
        ...         extractor=Fbank(),
        ...         storage=storage
        ...     )

    Cuts have several methods that allow their manipulation, transformation, and mixing.
    Some examples (see the respective methods documentation for details)::

        >>> cut_2_to_4s = cut.truncate(offset=2, duration=2)
        >>> cut_padded = cut.pad(duration=10.0)
        >>> cut_extended = cut.extend_by(duration=5.0, direction='both')
        >>> cut_mixed = cut.mix(other_cut, offset_other_by=5.0, snr=20)
        >>> cut_append = cut.append(other_cut)
        >>> cut_24k = cut.resample(24000)
        >>> cut_sp = cut.perturb_speed(1.1)
        >>> cut_vp = cut.perturb_volume(2.)
        >>> cut_rvb = cut.reverb_rir(rir_recording)

    .. note::
        All cut transformations are performed lazily, on-the-fly, upon calling ``load_audio`` or ``load_features``.
        The stored waveforms and features are untouched.

    .. caution::
        Operations on cuts are not mutating -- they return modified copies of :class:`.Cut` objects,
        leaving the original object unmodified.

    A :class:`.Cut` that contains multiple segments (:class:`SupervisionSegment`) can be decayed into
    smaller cuts that correspond directly to supervisions::

        >>> smaller_cuts = cut.trim_to_supervisions()

    Cuts can be detached from parts of their metadata::

        >>> cut_no_feat = cut.drop_features()
        >>> cut_no_rec = cut.drop_recording()
        >>> cut_no_sup = cut.drop_supervisions()

    Finally, cuts provide convenience methods to compute feature frame and audio sample masks for supervised regions::

        >>> sup_frames = cut.supervisions_feature_mask()
        >>> sup_samples = cut.supervisions_audio_mask()

    See also:

        - :class:`lhotse.cut.MonoCut`
        - :class:`lhotse.cut.MixedCut`
        - :class:`lhotse.cut.CutSet`
    """

    # The following is the list of members and properties implemented by the child classes.
    # They are not abstract properties because dataclasses do not work well with the "abc" module.
    id: str
    start: Seconds
    duration: Seconds
    sampling_rate: int
    supervisions: List[SupervisionSegment]
    num_samples: Optional[int]
    num_frames: Optional[int]
    num_features: Optional[int]
    frame_shift: Optional[Seconds]
    features_type: Optional[str]
    has_recording: bool
    has_features: bool

    # The following is the list of methods implemented by the child classes.
    # They are not abstract methods because dataclasses do not work well with the "abc" module.
    # Check a specific child class for their documentation.
    from_dict: Callable[[Dict], "Cut"]
    load_audio: Callable[[], np.ndarray]
    load_features: Callable[[], np.ndarray]
    compute_and_store_features: Callable
    drop_features: Callable
    drop_recording: Callable
    drop_supervisions: Callable
    truncate: Callable
    pad: Callable
    extend_by: Callable
    resample: Callable
    perturb_speed: Callable
    perturb_tempo: Callable
    perturb_volume: Callable
    reverb_rir: Callable
    map_supervisions: Callable
    merge_supervisions: Callable
    filter_supervisions: Callable
    fill_supervision: Callable
    with_features_path_prefix: Callable
    with_recording_path_prefix: Callable

    def to_dict(self) -> dict:
        d = asdict_nonull(self)
        return {**d, "type": type(self).__name__}

    @property
    def trimmed_supervisions(self) -> List[SupervisionSegment]:
        """
        Return the supervisions in this Cut that have modified time boundaries so as not to exceed
        the Cut's start or end.

        Note that when ``cut.supervisions`` is called, the supervisions may have negative ``start``
        values that indicate the supervision actually begins before the cut, or ``end`` values
        that exceed the Cut's duration (it means the supervision continued in the original recording
        after the Cut's ending).

        .. caution::
            For some tasks such as speech recognition (ASR), trimmed supervisions
            could result in corrupted training data. This is because a part of the transcript
            might actually reside outside of the cut.
        """
        return [s.trim(self.duration) for s in self.supervisions]

    def mix(
        self,
        other: "Cut",
        offset_other_by: Seconds = 0.0,
        allow_padding: bool = False,
        snr: Optional[Decibels] = None,
        preserve_id: Optional[str] = None,
    ) -> "MixedCut":
        """Refer to :function:`~lhotse.cut.mix` documentation."""
        return mix(
            self,
            other,
            offset=offset_other_by,
            allow_padding=allow_padding,
            snr=snr,
            preserve_id=preserve_id,
        )

    def append(
        self,
        other: "Cut",
        snr: Optional[Decibels] = None,
        preserve_id: Optional[str] = None,
    ) -> "MixedCut":
        """
        Append the ``other`` Cut after the current Cut. Conceptually the same as ``mix`` but with an offset
        matching the current cuts length. Optionally scale down (positive SNR) or scale up (negative SNR)
        the ``other`` cut.
        Returns a MixedCut, which only keeps the information about the mix; actual mixing is performed
        during the call to ``load_features``.

        :param preserve_id: optional string ("left", "right"). When specified, append will preserve the cut ID
            of the left- or right-hand side argument. Otherwise, a new random ID is generated.
        """
        return mix(self, other, offset=self.duration, snr=snr, preserve_id=preserve_id)

    def compute_features(
        self,
        extractor: FeatureExtractor,
        augment_fn: Optional[AugmentFn] = None,
    ) -> np.ndarray:
        """
        Compute the features from this cut. This cut has to be able to load audio.

        :param extractor: a ``FeatureExtractor`` instance used to compute the features.
        :param augment_fn: optional ``WavAugmenter`` instance for audio augmentation.
        :return: a numpy ndarray with the computed features.
        """
        samples = self.load_audio()
        if augment_fn is not None:
            samples = augment_fn(samples, self.sampling_rate)
        return extractor.extract(samples, self.sampling_rate)

    def plot_audio(self):
        """
        Display a plot of the waveform. Requires matplotlib to be installed.
        """
        import matplotlib.pyplot as plt

        samples = self.load_audio().squeeze()
        fig, ax = plt.subplots()
        ax.plot(np.linspace(0, self.duration, len(samples)), samples)
        for supervision in self.supervisions:
            supervision = supervision.trim(self.duration)
            ax.axvspan(supervision.start, supervision.end, color="green", alpha=0.1)
        return ax

    def play_audio(self):
        """
        Display a Jupyter widget that allows to listen to the waveform.
        Works only in Jupyter notebook/lab or similar (e.g. Colab).
        """
        from IPython.display import Audio

        samples = self.load_audio().squeeze()
        return Audio(samples, rate=self.sampling_rate)

    def plot_features(self):
        """
        Display the feature matrix as an image. Requires matplotlib to be installed.
        """
        import matplotlib.pyplot as plt

        features = np.flip(self.load_features().transpose(1, 0), 0)
        return plt.matshow(features)

    def plot_alignment(self, alignment_type: str = "word"):
        """
        Display the alignment on top of a spectrogram. Requires matplotlib to be installed.
        """
        import matplotlib.pyplot as plt
        from lhotse import Fbank
        from lhotse.utils import compute_num_frames

        assert (
            len(self.supervisions) == 1
        ), "Cannot plot alignment: there has to be exactly one supervision in a Cut."
        sup = self.supervisions[0]
        assert (
            sup.alignment is not None and alignment_type in sup.alignment
        ), f"Cannot plot alignment: missing alignment field or alignment type '{alignment_type}'"

        fbank = Fbank()

        feats = self.compute_features(fbank)
        speaker = sup.speaker
        language = sup.language

        fig = plt.matshow(np.flip(feats.transpose(1, 0), 0))
        plt.title(
            "Cut ID:" + self.id + ", Speaker:" + speaker + ", Language:" + language
        )
        plt.tick_params(
            axis="both",
            which="major",
            labelbottom=True,
            labeltop=False,
            bottom=True,
            top=False,
        )

        for idx, item in enumerate(sup.alignment[alignment_type]):
            is_even = bool(idx % 2)
            end_frame = compute_num_frames(
                item.end,
                frame_shift=fbank.frame_shift,
                sampling_rate=self.sampling_rate,
            )
            plt.text(
                end_frame - 4,
                70 if is_even else 45,
                item.symbol,
                fontsize=12,
                color="w",
                rotation="vertical",
            )
            plt.axvline(end_frame, color="k")

        plt.show()

    def trim_to_supervisions(
        self,
        keep_overlapping: bool = True,
        min_duration: Optional[Seconds] = None,
        context_direction: Literal["center", "left", "right", "random"] = "center",
    ) -> List["Cut"]:
        """
        Splits the current :class:`.Cut` into as many cuts as there are supervisions (:class:`.SupervisionSegment`).
        These cuts have identical start times and durations as the supervisions.
        When there are overlapping supervisions, they can be kept or discarded via ``keep_overlapping`` flag.

        For example, the following cut::

                    Cut
            |-----------------|
             Sup1
            |----|  Sup2
               |-----------|

        is transformed into two cuts::

             Cut1
            |----|
             Sup1
            |----|
               Sup2
               |-|
                    Cut2
               |-----------|
               Sup1
               |-|
                    Sup2
               |-----------|

        :param keep_overlapping: when ``False``, it will discard parts of other supervisions that overlap with the
            main supervision. In the illustration above, it would discard ``Sup2`` in ``Cut1`` and ``Sup1`` in ``Cut2``.
            In this mode, we guarantee that there will always be exactly one supervision per cut.
        :param min_duration: An optional duration in seconds; specifying this argument will extend the cuts
            that would have been shorter than ``min_duration`` with actual acoustic context in the recording/features.
            If there are supervisions present in the context, they are kept when ``keep_overlapping`` is true.
            If there is not enough context, the returned cut will be shorter than ``min_duration``.
            If the supervision segment is longer than ``min_duration``, the return cut will be longer.
        :param context_direction: Which direction should the cut be expanded towards to include context.
            The value of "center" implies equal expansion to left and right;
            random uniformly samples a value between "left" and "right".
        :return: a list of cuts.
        """
        cuts = []
        supervisions_index = self.index_supervisions(index_mixed_tracks=True)
        for segment in self.supervisions:
            if min_duration is None:
                # Cut boundaries are equal to the supervision segment boundaries.
                new_start, new_duration = segment.start, segment.duration
            else:
                # Cut boundaries will be extended with some acoustic context.
                new_start, new_duration = compute_start_duration_for_extended_cut(
                    start=segment.start,
                    duration=segment.duration,
                    new_duration=min_duration,
                    direction=context_direction,
                )
            trimmed = self.truncate(
                offset=new_start,
                duration=new_duration,
                keep_excessive_supervisions=keep_overlapping,
                _supervisions_index=supervisions_index,
            )
            if not keep_overlapping:
                # Ensure that there is exactly one supervision per cut.
                trimmed = trimmed.filter_supervisions(lambda s: s.id == segment.id)
            cuts.append(trimmed)
        return cuts

    def index_supervisions(
        self, index_mixed_tracks: bool = False, keep_ids: Optional[Set[str]] = None
    ) -> Dict[str, IntervalTree]:
        """
        Create a two-level index of supervision segments. It is a mapping from a Cut's ID to an
        interval tree that contains the supervisions of that Cut.

        The interval tree can be efficiently queried for overlapping and/or enveloping segments.
        It helps speed up some operations on Cuts of very long recordings (1h+) that contain many
        supervisions.

        :param index_mixed_tracks: Should the tracks of MixedCut's be indexed as additional, separate entries.
        :param keep_ids: If specified, we will only index the supervisions with the specified IDs.
        :return: a mapping from Cut ID to an interval tree of SupervisionSegments.
        """
        keep_ids = ifnone(keep_ids, SetContainingAnything())
        indexed = {
            self.id: IntervalTree(
                Interval(s.start, s.end, s)
                for s in self.supervisions
                if s.id in keep_ids
            )
        }
        if index_mixed_tracks:
            if isinstance(self, MixedCut):
                for track in self.tracks:
                    indexed[track.cut.id] = IntervalTree(
                        Interval(s.start, s.end, s)
                        for s in track.cut.supervisions
                        if s.id in keep_ids
                    )
        return indexed

    @deprecated(
        "Cut.compute_and_store_recording will be removed in a future release. Please use save_audio() instead."
    )
    def compute_and_store_recording(
        self,
        storage_path: Pathlike,
        augment_fn: Optional[AugmentFn] = None,
    ) -> "MonoCut":
        """
        Store this cut's waveform as audio recording to disk.

        :param storage_path: The path to location where we will store the audio recordings.
        :param augment_fn: an optional callable used for audio augmentation.
            Be careful with the types of augmentations used: if they modify
            the start/end/duration times of the cut and its supervisions,
            you will end up with incorrect supervision information when using this API.
            E.g. for speed perturbation, use ``CutSet.perturb_speed()`` instead.
        :return: a new MonoCut instance.
        """
        return self.save_audio(storage_path=storage_path, augment_fn=augment_fn)

    def save_audio(
        self,
        storage_path: Pathlike,
        augment_fn: Optional[AugmentFn] = None,
    ) -> "MonoCut":
        """
        Store this cut's waveform as audio recording to disk.

        :param storage_path: The path to location where we will store the audio recordings.
        :param augment_fn: an optional callable used for audio augmentation.
            Be careful with the types of augmentations used: if they modify
            the start/end/duration times of the cut and its supervisions,
            you will end up with incorrect supervision information when using this API.
            E.g. for speed perturbation, use ``CutSet.perturb_speed()`` instead.
        :return: a new MonoCut instance.
        """
        storage_path = Path(storage_path)
        samples = self.load_audio()
        if augment_fn is not None:
            samples = augment_fn(samples, self.sampling_rate)
        # Store audio as FLAC
        import soundfile as sf

        sf.write(
            file=str(storage_path),
            data=samples.transpose(),
            samplerate=self.sampling_rate,
            format="FLAC",
        )
        recording = Recording(
            id=storage_path.stem,
            sampling_rate=self.sampling_rate,
            num_samples=samples.shape[1],
            duration=samples.shape[1] / self.sampling_rate,
            sources=[
                AudioSource(
                    type="file",
                    channels=[0],
                    source=str(storage_path),
                )
            ],
        )
        return MonoCut(
            id=self.id,
            start=0,
            duration=recording.duration,
            channel=0,
            supervisions=self.supervisions,
            recording=recording,
            custom=self.custom if hasattr(self, "custom") else None,
        )

    def speakers_feature_mask(
        self,
        min_speaker_dim: Optional[int] = None,
        speaker_to_idx_map: Optional[Dict[str, int]] = None,
        use_alignment_if_exists: Optional[str] = None,
    ) -> np.ndarray:
        """
        Return a matrix of per-speaker activity in a cut. The matrix shape is (num_speakers, num_frames),
        and its values are 0 for nonspeech **frames** and 1 for speech **frames** for each respective speaker.

        This is somewhat inspired by the TS-VAD setup: https://arxiv.org/abs/2005.07272

        :param min_speaker_dim: optional int, when specified it will enforce that the matrix shape is at least
            that value (useful for datasets like CHiME 6 where the number of speakers is always 4, but some cuts
            might have less speakers than that).
        :param speaker_to_idx_map: optional dict mapping speaker names (strings) to their global indices (ints).
            Useful when you want to preserve the order of the speakers (e.g. speaker XYZ is always mapped to index 2)
        :param use_alignment_if_exists: optional str, key for alignment type to use for generating the mask. If not
            exists, fall back on supervision time spans.
        """
        assert self.has_features, (
            f"No features available. "
            f"Can't compute supervisions feature mask for cut with ID: {self.id}."
        )
        if speaker_to_idx_map is None:
            speaker_to_idx_map = {
                spk: idx
                for idx, spk in enumerate(
                    sorted(set(s.speaker for s in self.supervisions))
                )
            }
        num_speakers = len(speaker_to_idx_map)
        if min_speaker_dim is not None:
            num_speakers = min(min_speaker_dim, num_speakers)
        mask = np.zeros((num_speakers, self.num_frames))
        for supervision in self.supervisions:
            speaker_idx = speaker_to_idx_map[supervision.speaker]
            if (
                use_alignment_if_exists
                and supervision.alignment
                and use_alignment_if_exists in supervision.alignment
            ):
                for ali in supervision.alignment[use_alignment_if_exists]:
                    st = round(ali.start / self.frame_shift) if ali.start > 0 else 0
                    et = (
                        round(ali.end / self.frame_shift)
                        if ali.end < self.duration
                        else self.num_frames
                    )
                    mask[speaker_idx, st:et] = 1
            else:
                st = (
                    round(supervision.start / self.frame_shift)
                    if supervision.start > 0
                    else 0
                )
                et = (
                    round(supervision.end / self.frame_shift)
                    if supervision.end < self.duration
                    else self.num_frames
                )
                mask[speaker_idx, st:et] = 1
        return mask

    def speakers_audio_mask(
        self,
        min_speaker_dim: Optional[int] = None,
        speaker_to_idx_map: Optional[Dict[str, int]] = None,
        use_alignment_if_exists: Optional[str] = None,
    ) -> np.ndarray:
        """
        Return a matrix of per-speaker activity in a cut. The matrix shape is (num_speakers, num_samples),
        and its values are 0 for nonspeech **samples** and 1 for speech **samples** for each respective speaker.

        This is somewhat inspired by the TS-VAD setup: https://arxiv.org/abs/2005.07272

        :param min_speaker_dim: optional int, when specified it will enforce that the matrix shape is at least
            that value (useful for datasets like CHiME 6 where the number of speakers is always 4, but some cuts
            might have less speakers than that).
        :param speaker_to_idx_map: optional dict mapping speaker names (strings) to their global indices (ints).
            Useful when you want to preserve the order of the speakers (e.g. speaker XYZ is always mapped to index 2)
        :param use_alignment_if_exists: optional str, key for alignment type to use for generating the mask. If not
            exists, fall back on supervision time spans.
        """
        assert self.has_recording, (
            f"No recording available. "
            f"Can't compute supervisions audio mask for cut with ID: {self.id}."
        )
        if speaker_to_idx_map is None:
            speaker_to_idx_map = {
                spk: idx
                for idx, spk in enumerate(
                    sorted(set(s.speaker for s in self.supervisions))
                )
            }
        num_speakers = len(speaker_to_idx_map)
        if min_speaker_dim is not None:
            num_speakers = min(min_speaker_dim, num_speakers)
        mask = np.zeros((num_speakers, self.num_samples))
        for supervision in self.supervisions:
            speaker_idx = speaker_to_idx_map[supervision.speaker]
            if (
                use_alignment_if_exists
                and supervision.alignment
                and use_alignment_if_exists in supervision.alignment
            ):
                for ali in supervision.alignment[use_alignment_if_exists]:
                    st = (
                        compute_num_samples(ali.start, self.sampling_rate)
                        if ali.start > 0
                        else 0
                    )
                    et = (
                        compute_num_samples(ali.end, self.sampling_rate)
                        if ali.end < self.duration
                        else compute_num_samples(self.duration, self.sampling_rate)
                    )
                    mask[speaker_idx, st:et] = 1
            else:
                st = (
                    compute_num_samples(supervision.start, self.sampling_rate)
                    if supervision.start > 0
                    else 0
                )
                et = (
                    compute_num_samples(supervision.end, self.sampling_rate)
                    if supervision.end < self.duration
                    else compute_num_samples(self.duration, self.sampling_rate)
                )
                mask[speaker_idx, st:et] = 1
        return mask

    def supervisions_feature_mask(
        self, use_alignment_if_exists: Optional[str] = None
    ) -> np.ndarray:
        """
        Return a 1D numpy array with value 1 for **frames** covered by at least one supervision,
        and 0 for **frames** not covered by any supervision.

        :param use_alignment_if_exists: optional str, key for alignment type to use for generating the mask. If not
            exists, fall back on supervision time spans.
        """
        return compute_supervisions_frame_mask(
            self, use_alignment_if_exists=use_alignment_if_exists
        )

    def supervisions_audio_mask(
        self, use_alignment_if_exists: Optional[str] = None
    ) -> np.ndarray:
        """
        Return a 1D numpy array with value 1 for **samples** covered by at least one supervision,
        and 0 for **samples** not covered by any supervision.

        :param use_alignment_if_exists: optional str, key for alignment type to use for generating the mask. If not
            exists, fall back on supervision time spans.
        """
        assert self.has_recording, (
            f"No recording available. "
            f"Can't compute supervisions audio mask for cut with ID: {self.id}."
        )
        mask = np.zeros(self.num_samples, dtype=np.float32)
        for supervision in self.supervisions:
            if (
                use_alignment_if_exists
                and supervision.alignment
                and use_alignment_if_exists in supervision.alignment
            ):
                for ali in supervision.alignment[use_alignment_if_exists]:
                    st = round(ali.start * self.sampling_rate) if ali.start > 0 else 0
                    et = (
                        round(ali.end * self.sampling_rate)
                        if ali.end < self.duration
                        else self.duration * self.sampling_rate
                    )
                    mask[st:et] = 1.0
            else:
                st = (
                    round(supervision.start * self.sampling_rate)
                    if supervision.start > 0
                    else 0
                )
                et = (
                    round(supervision.end * self.sampling_rate)
                    if supervision.end < self.duration
                    else self.duration * self.sampling_rate
                )
                mask[st:et] = 1.0
        return mask

    def with_id(self, id_: str) -> "Cut":
        """Return a copy of the Cut with a new ID."""
        return fastcopy(self, id=id_)


@dataclass
class MonoCut(Cut):
    """
    :class:`~lhotse.cut.MonoCut` is a :class:`~lhotse.cut.Cut` of a single channel of
    a :class:`~lhotse.audio.Recording`. In addition to Cut, it has a specified channel attribute. This is the most commonly used type of cut.

    Please refer to the documentation of :class:`~lhotse.cut.Cut` to learn more about using cuts.

    See also:

        - :class:`lhotse.cut.Cut`
        - :class:`lhotse.cut.MixedCut`
        - :class:`lhotse.cut.CutSet`
    """

    id: str

    # Begin and duration are needed to specify which chunk of features/recording to load.
    start: Seconds
    duration: Seconds
    channel: int

    # Supervisions that will be used as targets for model training later on. They don't have to cover the whole
    # cut duration. They also might overlap.
    supervisions: List[SupervisionSegment] = field(default_factory=list)

    # The features can span longer than the actual cut - the Features object "knows" its start and end time
    # within the underlying recording. We can expect the interval [begin, begin + duration] to be a subset of the
    # interval represented in features.
    features: Optional[Features] = None

    # For the cases that the model was trained by raw audio instead of features
    recording: Optional[Recording] = None

    # Store anything else the user might want.
    custom: Optional[Dict[str, Any]] = None

    def __setattr__(self, key: str, value: Any):
        """
        This magic function is called when the user tries to set an attribute.
        We use it as syntactic sugar to store custom attributes in ``self.custom``
        field, so that they can be (de)serialized later.
        """
        if key in self.__dataclass_fields__:
            super().__setattr__(key, value)
        else:
            custom = ifnone(self.custom, {})
            custom[key] = value
            self.custom = custom

    def __getattr__(self, name: str) -> Any:
        """
        This magic function is called when the user tries to access an attribute
        of :class:`.MonoCut` that doesn't exist. It is used for accessing the custom
        attributes of cuts.

        We use it to look up the ``custom`` field: when it's None or empty,
        we'll just raise AttributeError as usual.
        If ``item`` is found in ``custom``, we'll return ``custom[item]``.
        If ``item`` starts with "load_", we'll assume the name of the relevant
        attribute comes after that, and that value of that field is of type
        :class:`~lhotse.array.Array` or :class:`~lhotse.array.TemporalArray`.
        We'll return its ``load`` method to call by the user.

        Example of attaching and reading an alignment as TemporalArray::

            >>> cut = MonoCut('cut1', start=0, duration=4, channel=0)
            >>> cut.alignment = TemporalArray(...)
            >>> ali = cut.load_alignment()

        """
        custom = self.custom
        if custom is None:
            raise AttributeError(f"No such attribute: {name}")
        if name in custom:
            # Somebody accesses raw [Temporal]Array manifest
            # or wrote a custom piece of metadata into MonoCut.
            return self.custom[name]
        elif name.startswith("load_"):
            # Return the method for loading [Temporal]Arrays,
            # to be invoked by the user.
            attr_name = name[5:]
            return partial(self.load_custom, attr_name)
        raise AttributeError(f"No such attribute: {name}")

    def load_custom(self, name: str) -> np.ndarray:
        """
        Load custom data as numpy array. The custom data is expected to have
        been stored in cuts ``custom`` field as an :class:`~lhotse.array.Array` or
        :class:`~lhotse.array.TemporalArray` manifest.

        .. note:: It works with Array manifests stored via attribute assignments,
            e.g.: ``cut.my_custom_data = Array(...)``.

        :param name: name of the custom attribute.
        :return: a numpy array with the data.
        """
        from lhotse.array import Array, TemporalArray

        value = self.custom.get(name)
        if isinstance(value, Array):
            # We return the method to read Array (it is called in the user's code).
            return value.load()
        elif isinstance(value, TemporalArray):
            # TemporalArray supports slicing (note we return the method, without evaluating it).
            return value.load(start=self.start, duration=self.duration)
        else:
            raise ValueError(
                f"To load {name}, the cut needs to have field {name} (or cut.custom['{name}']) "
                f"defined, and its value has to be a manifest of type Array or TemporalArray."
            )

    @property
    def recording_id(self) -> str:
        return self.recording.id if self.has_recording else self.features.recording_id

    @property
    def end(self) -> Seconds:
        return round(self.start + self.duration, ndigits=8)

    @property
    def has_features(self) -> bool:
        return self.features is not None

    @property
    def has_recording(self) -> bool:
        return self.recording is not None

    @property
    def frame_shift(self) -> Optional[Seconds]:
        return self.features.frame_shift if self.has_features else None

    @property
    def num_frames(self) -> Optional[int]:
        return (
            compute_num_frames(
                duration=self.duration,
                frame_shift=self.frame_shift,
                sampling_rate=self.sampling_rate,
            )
            if self.has_features
            else None
        )

    @property
    def num_samples(self) -> Optional[int]:
        return (
            compute_num_samples(self.duration, self.sampling_rate)
            if self.has_recording
            else None
        )

    @property
    def num_features(self) -> Optional[int]:
        return self.features.num_features if self.has_features else None

    @property
    def features_type(self) -> Optional[str]:
        return self.features.type if self.has_features else None

    @property
    def sampling_rate(self) -> int:
        return (
            self.features.sampling_rate
            if self.has_features
            else self.recording.sampling_rate
        )

    @rich_exception_info
    def load_features(self) -> Optional[np.ndarray]:
        """
        Load the features from the underlying storage and cut them to the relevant
        [begin, duration] region of the current MonoCut.
        """
        if self.has_features:
            feats = self.features.load(start=self.start, duration=self.duration)
            # Note: we forgive off-by-one errors in the feature matrix frames
            #       due to various hard-to-predict floating point arithmetic issues.
            #       If needed, we will remove or duplicate the last frame to be
            #       consistent with the manifests declared "num_frames".
            if feats.shape[0] - self.num_frames == 1:
                feats = feats[: self.num_frames, :]
            elif feats.shape[0] - self.num_frames == -1:
                feats = np.concatenate((feats, feats[-1:, :]), axis=0)
            return feats
        return None

    @rich_exception_info
    def load_audio(self) -> Optional[np.ndarray]:
        """
        Load the audio by locating the appropriate recording in the supplied RecordingSet.
        The audio is trimmed to the [begin, end] range specified by the MonoCut.

        :return: a numpy ndarray with audio samples, with shape (1 <channel>, N <samples>)
        """
        if self.has_recording:
            return self.recording.load_audio(
                channels=self.channel,
                offset=self.start,
                duration=self.duration,
            )
        return None

    def move_to_memory(
        self,
        audio_format: str = "flac",
        load_audio: bool = True,
        load_features: bool = True,
        load_custom: bool = True,
    ) -> "MonoCut":
        """
        Load data (audio, features, or custom arrays) into memory and attach them
        to a copy of the manifest. This is useful when you want to store cuts together
        with the actual data in some binary format that enables sequential data reads.

        Audio is encoded with ``audio_format`` (compatible with ``torchaudio.save``),
        floating point features are encoded with lilcom, and other arrays are pickled.
        """

        # Handle moving audio to memory.
        if not load_audio or not self.has_recording:
            recording = self.recording
        else:
            recording = self.recording.move_to_memory(
                channels=self.channel,
                offset=self.start,
                duration=self.duration,
                format=audio_format,
            )

        # Handle moving features to memory.
        if not load_features or not self.has_features:
            features = self.features
        else:
            features = self.features.move_to_memory(
                start=self.start, duration=self.duration
            )

        # Handle moving custom arrays to memory.
        if not load_custom or self.custom is None:
            custom = self.custom
        else:
            from lhotse.array import Array, TemporalArray

            custom = {
                # Case 1: Array
                k: v.move_to_memory() if isinstance(v, Array)
                # Case 2: TemporalArray
                else v.move_to_memory(start=self.start, duration=self.duration)
                if isinstance(v, TemporalArray)
                # Case 3: anything else
                else v
                for k, v in self.custom.items()
            }

        cut = fastcopy(
            self,
            recording=recording,
            features=features,
            custom=custom,
        )
        return cut

    def drop_features(self) -> "MonoCut":
        """Return a copy of the current :class:`.MonoCut`, detached from ``features``."""
        assert (
            self.has_recording
        ), f"Cannot detach features from a MonoCut with no Recording (cut ID = {self.id})."
        return fastcopy(self, features=None)

    def drop_recording(self) -> "MonoCut":
        """Return a copy of the current :class:`.MonoCut`, detached from ``recording``."""
        assert (
            self.has_features
        ), f"Cannot detach recording from a MonoCut with no Features (cut ID = {self.id})."
        return fastcopy(self, recording=None)

    def drop_supervisions(self) -> "MonoCut":
        """Return a copy of the current :class:`.MonoCut`, detached from ``supervisions``."""
        return fastcopy(self, supervisions=[])

    def fill_supervision(
        self, add_empty: bool = True, shrink_ok: bool = False
    ) -> "MonoCut":
        """
        Fills the whole duration of a cut with a supervision segment.

        If the cut has one supervision, its start is set to 0 and duration is set to ``cut.duration``.
        Note: this may either expand a supervision that was shorter than a cut, or shrink a supervision
        that exceeds the cut.

        If there are no supervisions, we will add an empty one when ``add_empty==True``, otherwise
        we won't change anything.

        If there are two or more supervisions, we will raise an exception.

        :param add_empty: should we add an empty supervision with identical time bounds as the cut.
        :param shrink_ok: should we raise an error if a supervision would be shrank as a result
            of calling this method.
        """
        if len(self.supervisions) == 0:
            if not add_empty:
                return self
            sups = [
                SupervisionSegment(
                    id=self.id,
                    recording_id=self.recording_id,
                    start=0,
                    duration=self.duration,
                    channel=self.channel,
                )
            ]
        else:
            assert (
                len(self.supervisions) == 1
            ), f"Cannot expand more than one supervision (found {len(self.supervisions)}."
            old_sup = self.supervisions[0]
            if isclose(old_sup.start, 0) and isclose(old_sup.duration, self.duration):
                return self
            if old_sup.start < 0 or old_sup.end > self.end and not shrink_ok:
                raise ValueError(
                    f"Cannot shrink supervision (start={old_sup.start}, end={old_sup.end}) to cut "
                    f"(start=0, duration={self.duration}) because the argument `shrink_ok` is `False`. "
                    f"Note: this check prevents accidental data loss for speech recognition, "
                    f"as supervision exceeding a cut indicates there might be some spoken content "
                    f"beyond cuts start or end (an ASR model would be trained to predict more text than "
                    f"spoken in the audio). If this is okay, set `shrink_ok` to `True`."
                )
            sups = [fastcopy(old_sup, start=0, duration=self.duration)]

        return fastcopy(self, supervisions=sups)

    def compute_and_store_features(
        self,
        extractor: FeatureExtractor,
        storage: FeaturesWriter,
        augment_fn: Optional[AugmentFn] = None,
        *args,
        **kwargs,
    ) -> Cut:
        """
        Compute the features from this cut, store them on disk, and attach a feature manifest to this cut.
        This cut has to be able to load audio.

        :param extractor: a ``FeatureExtractor`` instance used to compute the features.
        :param storage: a ``FeaturesWriter`` instance used to write the features to a storage.
        :param augment_fn: an optional callable used for audio augmentation.
        :return: a new ``MonoCut`` instance with a ``Features`` manifest attached to it.
        """
        features_info = extractor.extract_from_samples_and_store(
            samples=self.load_audio(),
            storage=storage,
            sampling_rate=self.sampling_rate,
            offset=self.start,
            channel=self.channel,
            augment_fn=augment_fn,
        )
        # The fastest way to instantiate a copy of the cut with a Features object attached
        return fastcopy(self, features=features_info)

    def truncate(
        self,
        *,
        offset: Seconds = 0.0,
        duration: Optional[Seconds] = None,
        keep_excessive_supervisions: bool = True,
        preserve_id: bool = False,
        _supervisions_index: Optional[Dict[str, IntervalTree]] = None,
    ) -> "MonoCut":
        """
        Returns a new MonoCut that is a sub-region of the current MonoCut.

        Note that no operation is done on the actual features or recording -
        it's only during the call to :meth:`MonoCut.load_features` / :meth:`MonoCut.load_audio`
        when the actual changes happen (a subset of features/audio is loaded).

        .. hint::

            To extend a cut by a fixed duration, use the :meth:`MonoCut.extend_by` method.

        :param offset: float (seconds), controls the start of the new cut relative to the current MonoCut's start.
            E.g., if the current MonoCut starts at 10.0, and offset is 2.0, the new start is 12.0.
        :param duration: optional float (seconds), controls the duration of the resulting MonoCut.
            By default, the duration is (end of the cut before truncation) - (offset).
        :param keep_excessive_supervisions: bool. Since trimming may happen inside a SupervisionSegment,
            the caller has an option to either keep or discard such supervisions.
        :param preserve_id: bool. Should the truncated cut keep the same ID or get a new, random one.
        :param _supervisions_index: an IntervalTree; when passed, allows to speed up processing of Cuts with a very
            large number of supervisions. Intended as an internal parameter.
        :return: a new MonoCut instance. If the current MonoCut is shorter than the duration, return None.
        """
        assert (
            offset >= 0
        ), f"Offset for truncate must be non-negative (provided {offset})."
        new_start = max(self.start + offset, 0)
        until = offset + (duration if duration is not None else self.duration)
        new_duration = self.duration - new_start if duration is None else until - offset
        assert new_duration > 0.0
        duration_past_end = (new_start + new_duration) - (self.start + self.duration)
        if duration_past_end > 0:
            # When the end of the MonoCut has been exceeded, trim the new duration to not exceed the old MonoCut's end.
            new_duration -= duration_past_end
        # Round the duration to avoid the possible loss of a single audio sample due to floating point
        # additions and subtractions.
        new_duration = round(new_duration, ndigits=8)

        if _supervisions_index is None:
            criterion = overlaps if keep_excessive_supervisions else overspans
            new_time_span = TimeSpan(start=0, end=new_duration)
            new_supervisions = (
                segment.with_offset(-offset) for segment in self.supervisions
            )
            supervisions = [
                segment
                for segment in new_supervisions
                if criterion(new_time_span, segment)
            ]
        else:
            tree = _supervisions_index[self.id]
            # Below we select which method should be called on the IntervalTree object.
            # The result of calling that method with a range of (begin, end) is an iterable
            # of Intervals that contain the SupervisionSegments matching our criterion.
            # We call "interval.data" to obtain the underlying SupervisionSegment.
            # Additionally, when the method is tree.envelop, we use a small epsilon to
            # extend the searched boundaries to account for possible float arithmetic errors.
            if keep_excessive_supervisions:
                intervals = tree.overlap(begin=offset, end=offset + new_duration)
            else:
                intervals = tree.envelop(
                    begin=offset - 1e-3, end=offset + new_duration + 1e-3
                )
            supervisions = []
            for interval in intervals:
                # We are going to measure the overlap ratio of the supervision with the "truncated" cut
                # and reject segments that overlap less than 1%. This way we can avoid quirks and errors
                # of limited float precision.
                olap_ratio = measure_overlap(
                    interval.data, TimeSpan(offset, offset + new_duration)
                )
                if olap_ratio > 0.01:
                    supervisions.append(interval.data.with_offset(-offset))

        return fastcopy(
            self,
            id=self.id if preserve_id else str(uuid4()),
            start=new_start,
            duration=new_duration,
            supervisions=sorted(supervisions, key=lambda s: s.start),
        )

    def extend_by(
        self,
        *,
        duration: Seconds,
        direction: str = "both",
        preserve_id: bool = False,
    ) -> "MonoCut":
        """
        Returns a new MonoCut that is an extended region of the current MonoCut by extending
        the cut by a fixed duration in the specified direction.

        Note that no operation is done on the actual features or recording -
        it's only during the call to :meth:`MonoCut.load_features` / :meth:`MonoCut.load_audio`
        when the actual changes happen (an extended version of features/audio is loaded).

        .. hint::

            This method extends a cut by a given duration, either to the left or to the right (or both), using
            the "real" content of the recording that the cut is part of. For example, a MonoCut spanning
            the region from 2s to 5s in a recording, when extended by 2s to the right, will now span
            the region from 2s to 7s in the same recording (provided the recording length exceeds 7s).
            If the recording is shorter, the cut will only be extended up to the duration of the recording.
            To "expand" a cut by padding, use :meth:`MonoCut.pad`. To "truncate" a cut, use :meth:`MonoCut.truncate`.

        .. hint::

            If `direction` is "both", the resulting cut will be extended by the specified duration in
            both directions. This is different from the usage in :meth:`MonoCut.pad` where a padding
            equal to 0.5*duration is added to both sides.

        :param duration: float (seconds), specifies the duration by which the cut should be extended.
        :param direction: string, 'left', 'right' or 'both'. Determines whether to extend on the left,
            right, or both sides. If 'both', extend on both sides by the duration specified in `duration`.
        :param preserve_id: bool. Should the extended cut keep the same ID or get a new, random one.
        :return: a new MonoCut instance.
        """
        from lhotse.array import TemporalArray

        assert duration >= 0, f"Duration must be non-negative (provided {duration})."

        new_start, new_end = self.start, self.end
        if direction == "left" or direction == "both":
            new_start = max(self.start - duration, 0)
        if direction == "right" or direction == "both":
            new_end = min(self.end + duration, self.recording.duration)

        new_duration = new_end - new_start
        # Round the duration to avoid the possible loss of a single audio sample due to floating point
        # additions and subtractions.
        new_duration = round(new_duration, ndigits=8)

        new_supervisions = (
            segment.with_offset(self.start - new_start) for segment in self.supervisions
        )

        def _this_exceeds_duration(attribute: Union[Features, TemporalArray]) -> bool:
            # We compare in terms of frames, not seconds, to avoid rounding errors.
            # We also allow a tolerance of 1 frame on either side.
            new_start_frames = compute_num_frames(
                new_start, attribute.frame_shift, self.sampling_rate
            )
            new_end_frames = compute_num_frames(
                new_end, attribute.frame_shift, self.sampling_rate
            )
            attribute_start = compute_num_frames(
                attribute.start, attribute.frame_shift, self.sampling_rate
            )
            attribute_end = attribute_start + attribute.num_frames
            return (new_start_frames < attribute_start - 1) or (
                new_end_frames > attribute_end + 1
            )

        feature_kwargs = {}
        if self.has_features:
            if _this_exceeds_duration(self.features):
                logging.warning(
                    "Attempting to extend a MonoCut that exceeds the range of pre-computed features. "
                    "The feature manifest will be detached."
                )
                feature_kwargs["features"] = None

        custom_kwargs = {}
        if self.custom is not None:
            for name, array in self.custom.items():
                custom_kwargs[name] = array
                if isinstance(array, TemporalArray):
                    if _this_exceeds_duration(array):
                        logging.warning(
                            f"Attempting to extend a MonoCut that exceeds the range of pre-computed custom data '{name}'. "
                            "The custom data will be detached."
                        )
                        custom_kwargs[name] = None

        return fastcopy(
            self,
            id=self.id if preserve_id else str(uuid4()),
            start=new_start,
            duration=new_duration,
            supervisions=sorted(new_supervisions, key=lambda s: s.start),
            **feature_kwargs,
            custom=custom_kwargs,
        )

    def pad(
        self,
        duration: Seconds = None,
        num_frames: int = None,
        num_samples: int = None,
        pad_feat_value: float = LOG_EPSILON,
        direction: str = "right",
        preserve_id: bool = False,
        pad_value_dict: Optional[Dict[str, Union[int, float]]] = None,
    ) -> Cut:
        """
        Return a new MixedCut, padded with zeros in the recording, and ``pad_feat_value`` in each feature bin.

        The user can choose to pad either to a specific `duration`; a specific number of frames `max_frames`;
        or a specific number of samples `num_samples`. The three arguments are mutually exclusive.

        :param duration: The cut's minimal duration after padding.
        :param num_frames: The cut's total number of frames after padding.
        :param num_samples: The cut's total number of samples after padding.
        :param pad_feat_value: A float value that's used for padding the features.
            By default we assume a log-energy floor of approx. -23 (1e-10 after exp).
        :param direction: string, 'left', 'right' or 'both'. Determines whether the padding is added before or after
            the cut.
        :param preserve_id: When ``True``, preserves the cut ID before padding.
            Otherwise, a new random ID is generated for the padded cut (default).
        :param pad_value_dict: Optional dict that specifies what value should be used
            for padding arrays in custom attributes.
        :return: a padded MixedCut if duration is greater than this cut's duration, otherwise ``self``.
        """
        return pad(
            self,
            duration=duration,
            num_frames=num_frames,
            num_samples=num_samples,
            pad_feat_value=pad_feat_value,
            direction=direction,
            preserve_id=preserve_id,
            pad_value_dict=pad_value_dict,
        )

    def resample(self, sampling_rate: int, affix_id: bool = False) -> "MonoCut":
        """
        Return a new ``MonoCut`` that will lazily resample the audio while reading it.
        This operation will drop the feature manifest, if attached.
        It does not affect the supervision.

        :param sampling_rate: The new sampling rate.
        :param affix_id: Should we modify the ID (useful if both versions of the same
            cut are going to be present in a single manifest).
        :return: a modified copy of the current ``MonoCut``.
        """
        assert self.has_recording, "Cannot resample a MonoCut without Recording."
        return fastcopy(
            self,
            id=f"{self.id}_rs{sampling_rate}" if affix_id else self.id,
            recording=self.recording.resample(sampling_rate),
            features=None,
        )

    def perturb_speed(self, factor: float, affix_id: bool = True) -> "MonoCut":
        """
        Return a new ``MonoCut`` that will lazily perturb the speed while loading audio.
        The ``num_samples``, ``start`` and ``duration`` fields are updated to reflect the
        shrinking/extending effect of speed.
        We are also updating the time markers of the underlying ``Recording`` and the supervisions.

        :param factor: The speed will be adjusted this many times (e.g. factor=1.1 means 1.1x faster).
        :param affix_id: When true, we will modify the ``MonoCut.id`` field
            by affixing it with "_sp{factor}".
        :return: a modified copy of the current ``MonoCut``.
        """
        # Pre-conditions
        assert (
            self.has_recording
        ), "Cannot perturb speed on a MonoCut without Recording."
        if self.has_features:
            logging.warning(
                "Attempting to perturb speed on a MonoCut that references pre-computed features. "
                "The feature manifest will be detached, as we do not support feature-domain "
                "speed perturbation."
            )
            self.features = None
        # Actual audio perturbation.
        recording_sp = self.recording.perturb_speed(factor=factor, affix_id=affix_id)
        # Match the supervision's start and duration to the perturbed audio.
        # Since SupervisionSegment "start" is relative to the MonoCut's, it's okay (and necessary)
        # to perturb it as well.
        supervisions_sp = [
            s.perturb_speed(
                factor=factor, sampling_rate=self.sampling_rate, affix_id=affix_id
            )
            for s in self.supervisions
        ]
        # New start and duration have to be computed through num_samples to be accurate
        start_samples = perturb_num_samples(
            compute_num_samples(self.start, self.sampling_rate), factor
        )
        new_start = start_samples / self.sampling_rate
        new_num_samples = perturb_num_samples(self.num_samples, factor)
        new_duration = new_num_samples / self.sampling_rate
        return fastcopy(
            self,
            id=f"{self.id}_sp{factor}" if affix_id else self.id,
            recording=recording_sp,
            supervisions=supervisions_sp,
            duration=new_duration,
            start=new_start,
        )

    def perturb_tempo(self, factor: float, affix_id: bool = True) -> "MonoCut":
        """
        Return a new ``MonoCut`` that will lazily perturb the tempo while loading audio.

        Compared to speed perturbation, tempo preserves pitch.
        The ``num_samples``, ``start`` and ``duration`` fields are updated to reflect the
        shrinking/extending effect of speed.
        We are also updating the time markers of the underlying ``Recording`` and the supervisions.

        :param factor: The tempo will be adjusted this many times (e.g. factor=1.1 means 1.1x faster).
        :param affix_id: When true, we will modify the ``MonoCut.id`` field
            by affixing it with "_tp{factor}".
        :return: a modified copy of the current ``MonoCut``.
        """
        # Pre-conditions
        assert (
            self.has_recording
        ), "Cannot perturb speed on a MonoCut without Recording."
        if self.has_features:
            logging.warning(
                "Attempting to perturb tempo on a MonoCut that references pre-computed features. "
                "The feature manifest will be detached, as we do not support feature-domain "
                "speed perturbation."
            )
            self.features = None
        # Actual audio perturbation.
        recording_sp = self.recording.perturb_tempo(factor=factor, affix_id=affix_id)
        # Match the supervision's start and duration to the perturbed audio.
        # Since SupervisionSegment "start" is relative to the MonoCut's, it's okay (and necessary)
        # to perturb it as well.
        supervisions_sp = [
            s.perturb_tempo(
                factor=factor, sampling_rate=self.sampling_rate, affix_id=affix_id
            )
            for s in self.supervisions
        ]
        # New start and duration have to be computed through num_samples to be accurate
        start_samples = perturb_num_samples(
            compute_num_samples(self.start, self.sampling_rate), factor
        )
        new_start = start_samples / self.sampling_rate
        new_num_samples = perturb_num_samples(self.num_samples, factor)
        new_duration = new_num_samples / self.sampling_rate
        return fastcopy(
            self,
            id=f"{self.id}_tp{factor}" if affix_id else self.id,
            recording=recording_sp,
            supervisions=supervisions_sp,
            duration=new_duration,
            start=new_start,
        )

    def perturb_volume(self, factor: float, affix_id: bool = True) -> "MonoCut":
        """
        Return a new ``MonoCut`` that will lazily perturb the volume while loading audio.

        :param factor: The volume will be adjusted this many times (e.g. factor=1.1 means 1.1x louder).
        :param affix_id: When true, we will modify the ``MonoCut.id`` field
            by affixing it with "_vp{factor}".
        :return: a modified copy of the current ``MonoCut``.
        """
        # Pre-conditions
        assert (
            self.has_recording
        ), "Cannot perturb volume on a MonoCut without Recording."
        if self.has_features:
            logging.warning(
                "Attempting to perturb volume on a MonoCut that references pre-computed features. "
                "The feature manifest will be detached, as we do not support feature-domain "
                "volume perturbation."
            )
            self.features = None
        # Actual audio perturbation.
        recording_vp = self.recording.perturb_volume(factor=factor, affix_id=affix_id)
        # Match the supervision's id (and it's underlying recording id).
        supervisions_vp = [
            s.perturb_volume(factor=factor, affix_id=affix_id)
            for s in self.supervisions
        ]

        return fastcopy(
            self,
            id=f"{self.id}_vp{factor}" if affix_id else self.id,
            recording=recording_vp,
            supervisions=supervisions_vp,
        )

    def reverb_rir(
        self,
        rir_recording: "Recording",
        normalize_output: bool = True,
        early_only: bool = False,
        affix_id: bool = True,
    ) -> "MonoCut":
        """
        Return a new ``MonoCut`` that will convolve the audio with the provided impulse response.

        :param rir_recording: The impulse response to use for convolving.
        :param normalize_output: When true, output will be normalized to have energy as input.
        :param early_only: When true, only the early reflections (first 50 ms) will be used.
        :param affix_id: When true, we will modify the ``MonoCut.id`` field
            by affixing it with "_rvb".
        :return: a modified copy of the current ``MonoCut``.
        """
        # Pre-conditions
        assert (
            self.has_recording
        ), "Cannot apply reverberation on a MonoCut without Recording."
        if self.has_features:
            logging.warning(
                "Attempting to reverberate a MonoCut that references pre-computed features. "
                "The feature manifest will be detached, as we do not support feature-domain "
                "reverberation."
            )
            self.features = None
        # Actual reverberation.
        recording_rvb = self.recording.reverb_rir(
            rir_recording=rir_recording,
            normalize_output=normalize_output,
            early_only=early_only,
            affix_id=affix_id,
        )
        # Match the supervision's id (and it's underlying recording id).
        supervisions_rvb = [
            s.reverb_rir(
                affix_id=affix_id,
            )
            for s in self.supervisions
        ]

        return fastcopy(
            self,
            id=f"{self.id}_rvb" if affix_id else self.id,
            recording=recording_rvb,
            supervisions=supervisions_rvb,
        )

    def map_supervisions(
        self, transform_fn: Callable[[SupervisionSegment], SupervisionSegment]
    ) -> "MonoCut":
        """
        Return a copy of the cut that has its supervisions transformed by ``transform_fn``.

        :param transform_fn: a function that modifies a supervision as an argument.
        :return: a modified MonoCut.
        """
        new_cut = fastcopy(
            self, supervisions=[s.map(transform_fn) for s in self.supervisions]
        )
        return new_cut

    def filter_supervisions(
        self, predicate: Callable[[SupervisionSegment], bool]
    ) -> "MonoCut":
        """
        Return a copy of the cut that only has supervisions accepted by ``predicate``.

        Example::

            >>> cut = cut.filter_supervisions(lambda s: s.id in supervision_ids)
            >>> cut = cut.filter_supervisions(lambda s: s.duration < 5.0)
            >>> cut = cut.filter_supervisions(lambda s: s.text is not None)

        :param predicate: A callable that accepts `SupervisionSegment` and returns bool
        :return: a modified MonoCut
        """
        new_cut = fastcopy(
            self, supervisions=[s for s in self.supervisions if predicate(s)]
        )
        return new_cut

    def merge_supervisions(
        self, custom_merge_fn: Optional[Callable[[str, Iterable[Any]], Any]] = None
    ) -> "MonoCut":
        """
        Return a copy of the cut that has all of its supervisions merged into
        a single segment.

        The new start is the start of the earliest superivion, and the new duration
        is a minimum spanning duration for all the supervisions.

        The text fields are concatenated with a whitespace, and all other string fields
        (including IDs) are prefixed with "cat#" and concatenated with a hash symbol "#".
        This is also applied to ``custom`` fields. Fields with a ``None`` value are omitted.

        :param custom_merge_fn: a function that will be called to merge custom fields values.
            We expect ``custom_merge_fn`` to handle all possible custom keys.
            When not provided, we will treat all custom values as strings.
            It will be called roughly like:
            ``custom_merge_fn(custom_key, [s.custom[custom_key] for s in sups])``
        """
        # "m" stands for merged in variable names below
        return merge_supervisions(self, custom_merge_fn=custom_merge_fn)

    @staticmethod
    def from_dict(data: dict) -> "MonoCut":
        from lhotse.serialization import deserialize_custom_field

        # Remove "type" field if exists.
        data.pop("type", None)

        features = (
            Features.from_dict(data.pop("features")) if "features" in data else None
        )
        recording = (
            Recording.from_dict(data.pop("recording")) if "recording" in data else None
        )
        supervision_infos = data.pop("supervisions") if "supervisions" in data else []

        if "custom" in data:
            deserialize_custom_field(data["custom"])

        if "type" in data:
            data.pop("type")

        return MonoCut(
            **data,
            features=features,
            recording=recording,
            supervisions=[SupervisionSegment.from_dict(s) for s in supervision_infos],
        )

    def with_features_path_prefix(self, path: Pathlike) -> "MonoCut":
        if not self.has_features:
            return self
        return fastcopy(self, features=self.features.with_path_prefix(path))

    def with_recording_path_prefix(self, path: Pathlike) -> "MonoCut":
        if not self.has_recording:
            return self
        return fastcopy(self, recording=self.recording.with_path_prefix(path))


@dataclass
class PaddingCut(Cut):
    """
    :class:`~lhotse.cut.PaddingCut` is a dummy :class:`~lhotse.cut.Cut` that doesn't refer to
    actual recordings or features --it simply returns zero samples in the time domain
    and a specified features value in the feature domain.
    Its main role is to be appended to other cuts to make them evenly sized.

    Please refer to the documentation of :class:`~lhotse.cut.Cut` to learn more about using cuts.

    See also:

        - :class:`lhotse.cut.Cut`
        - :class:`lhotse.cut.MonoCut`
        - :class:`lhotse.cut.MixedCut`
        - :class:`lhotse.cut.CutSet`
    """

    id: str
    duration: Seconds
    sampling_rate: int
    feat_value: float

    # For frequency domain
    num_frames: Optional[int] = None
    num_features: Optional[int] = None
    frame_shift: Optional[float] = None

    # For time domain
    num_samples: Optional[int] = None

    # Dict for storing padding values for custom array attributes
    custom: Optional[dict] = None

    @property
    def start(self) -> Seconds:
        return 0

    @property
    def end(self) -> Seconds:
        return self.duration

    @property
    def supervisions(self):
        return []

    @property
    def has_features(self) -> bool:
        return self.num_frames is not None

    @property
    def has_recording(self) -> bool:
        return self.num_samples is not None

    @property
    def recording_id(self) -> str:
        return "PAD"

    # noinspection PyUnusedLocal
    def load_features(self, *args, **kwargs) -> Optional[np.ndarray]:
        if self.has_features:
            return (
                np.ones((self.num_frames, self.num_features), np.float32)
                * self.feat_value
            )
        return None

    # noinspection PyUnusedLocal
    def load_audio(self, *args, **kwargs) -> Optional[np.ndarray]:
        if self.has_recording:
            return np.zeros(
                (1, compute_num_samples(self.duration, self.sampling_rate)), np.float32
            )
        return None

    # noinspection PyUnusedLocal
    def truncate(
        self,
        *,
        offset: Seconds = 0.0,
        duration: Optional[Seconds] = None,
        keep_excessive_supervisions: bool = True,
        preserve_id: bool = False,
        **kwargs,
    ) -> "PaddingCut":
        new_duration = self.duration - offset if duration is None else duration
        assert new_duration > 0.0
        return fastcopy(
            self,
            id=self.id if preserve_id else str(uuid4()),
            duration=new_duration,
            feat_value=self.feat_value,
            num_frames=compute_num_frames(
                duration=new_duration,
                frame_shift=self.frame_shift,
                sampling_rate=self.sampling_rate,
            )
            if self.num_frames is not None
            else None,
            num_samples=compute_num_samples(
                duration=new_duration, sampling_rate=self.sampling_rate
            )
            if self.num_samples is not None
            else None,
        )

    # noinspection PyUnusedLocal
    def extend_by(
        self,
        *,
        duration: Seconds,
        direction: str = "both",
        preserve_id: bool = False,
    ) -> "PaddingCut":
        """
        Return a new PaddingCut with region extended by the specified duration.

        :param duration: The duration by which to extend the cut.
        :param direction: string, 'left', 'right' or 'both'. Determines whether the cut should
            be extended to the left, right or both sides. By default, the cut is extended by
            the specified duration on both sides.
        :param preserve_id: When ``True``, preserves the cut ID from before padding.
            Otherwise, generates a new random ID (default).
        :return: an extended PaddingCut.
        """
        new_duration = self.duration + duration
        if direction == "both":
            new_duration += duration
        assert new_duration > 0.0
        return fastcopy(
            self,
            id=self.id if preserve_id else str(uuid4()),
            duration=new_duration,
            feat_value=self.feat_value,
            num_frames=compute_num_frames(
                duration=new_duration,
                frame_shift=self.frame_shift,
                sampling_rate=self.sampling_rate,
            )
            if self.num_frames is not None
            else None,
            num_samples=compute_num_samples(
                duration=new_duration, sampling_rate=self.sampling_rate
            )
            if self.num_samples is not None
            else None,
        )

    def pad(
        self,
        duration: Seconds = None,
        num_frames: int = None,
        num_samples: int = None,
        pad_feat_value: float = LOG_EPSILON,
        direction: str = "right",
        preserve_id: bool = False,
        pad_value_dict: Optional[Dict[str, Union[int, float]]] = None,
    ) -> Cut:
        """
        Return a new MixedCut, padded with zeros in the recording, and ``pad_feat_value`` in each feature bin.

        The user can choose to pad either to a specific `duration`; a specific number of frames `max_frames`;
        or a specific number of samples `num_samples`. The three arguments are mutually exclusive.

        :param duration: The cut's minimal duration after padding.
        :param num_frames: The cut's total number of frames after padding.
        :param num_samples: The cut's total number of samples after padding.
        :param pad_feat_value: A float value that's used for padding the features.
            By default we assume a log-energy floor of approx. -23 (1e-10 after exp).
        :param direction: string, 'left', 'right' or 'both'. Determines whether the padding is added before or after
            the cut.
        :param preserve_id: When ``True``, preserves the cut ID from before padding.
            Otherwise, generates a new random ID (default).
        :param pad_value_dict: Optional dict that specifies what value should be used
            for padding arrays in custom attributes.
        :return: a padded MixedCut if duration is greater than this cut's duration, otherwise ``self``.
        """
        return pad(
            self,
            duration=duration,
            num_frames=num_frames,
            num_samples=num_samples,
            pad_feat_value=pad_feat_value,
            direction=direction,
            preserve_id=preserve_id,
            pad_value_dict=pad_value_dict,
        )

    def resample(self, sampling_rate: int, affix_id: bool = False) -> "PaddingCut":
        """
        Return a new ``MonoCut`` that will lazily resample the audio while reading it.
        This operation will drop the feature manifest, if attached.
        It does not affect the supervision.

        :param sampling_rate: The new sampling rate.
        :param affix_id: Should we modify the ID (useful if both versions of the same
            cut are going to be present in a single manifest).
        :return: a modified copy of the current ``MonoCut``.
        """
        assert self.has_recording, "Cannot resample a MonoCut without Recording."
        return fastcopy(
            self,
            id=f"{self.id}_rs{sampling_rate}" if affix_id else self.id,
            sampling_rate=sampling_rate,
            num_samples=compute_num_samples(self.duration, sampling_rate),
            num_frames=None,
            num_features=None,
            frame_shift=None,
        )

    def perturb_speed(self, factor: float, affix_id: bool = True) -> "PaddingCut":
        """
        Return a new ``PaddingCut`` that will "mimic" the effect of speed perturbation
        on ``duration`` and ``num_samples``.

        :param factor: The speed will be adjusted this many times (e.g. factor=1.1 means 1.1x faster).
        :param affix_id: When true, we will modify the ``PaddingCut.id`` field
            by affixing it with "_sp{factor}".
        :return: a modified copy of the current ``PaddingCut``.
        """
        # Pre-conditions
        if self.has_features:
            logging.warning(
                "Attempting to perturb speed on a MonoCut that references pre-computed features. "
                "The feature manifest will be detached, as we do not support feature-domain "
                "speed perturbation."
            )
            new_num_frames = None
            new_num_features = None
            new_frame_shift = None
        else:
            new_num_frames = self.num_frames
            new_num_features = self.num_features
            new_frame_shift = self.frame_shift
        new_num_samples = perturb_num_samples(self.num_samples, factor)
        new_duration = new_num_samples / self.sampling_rate
        return fastcopy(
            self,
            id=f"{self.id}_sp{factor}" if affix_id else self.id,
            num_samples=new_num_samples,
            duration=new_duration,
            num_frames=new_num_frames,
            num_features=new_num_features,
            frame_shift=new_frame_shift,
        )

    def perturb_tempo(self, factor: float, affix_id: bool = True) -> "PaddingCut":
        """
        Return a new ``PaddingCut`` that will "mimic" the effect of tempo perturbation
        on ``duration`` and ``num_samples``.

        Compared to speed perturbation, tempo preserves pitch.
        :param factor: The tempo will be adjusted this many times (e.g. factor=1.1 means 1.1x faster).
        :param affix_id: When true, we will modify the ``PaddingCut.id`` field
            by affixing it with "_tp{factor}".
        :return: a modified copy of the current ``PaddingCut``.
        """
        # Pre-conditions
        if self.has_features:
            logging.warning(
                "Attempting to perturb tempo on a MonoCut that references pre-computed features. "
                "The feature manifest will be detached, as we do not support feature-domain "
                "tempo perturbation."
            )
            new_num_frames = None
            new_num_features = None
            new_frame_shift = None
        else:
            new_num_frames = self.num_frames
            new_num_features = self.num_features
            new_frame_shift = self.frame_shift
        new_num_samples = perturb_num_samples(self.num_samples, factor)
        new_duration = new_num_samples / self.sampling_rate
        return fastcopy(
            self,
            id=f"{self.id}_tp{factor}" if affix_id else self.id,
            num_samples=new_num_samples,
            duration=new_duration,
            num_frames=new_num_frames,
            num_features=new_num_features,
            frame_shift=new_frame_shift,
        )

    def perturb_volume(self, factor: float, affix_id: bool = True) -> "PaddingCut":
        """
        Return a new ``PaddingCut`` that will "mimic" the effect of volume perturbation
        on amplitude of samples.

        :param factor: The volume will be adjusted this many times (e.g. factor=1.1 means 1.1x louder).
        :param affix_id: When true, we will modify the ``PaddingCut.id`` field
            by affixing it with "_vp{factor}".
        :return: a modified copy of the current ``PaddingCut``.
        """

        return fastcopy(self, id=f"{self.id}_vp{factor}" if affix_id else self.id)

    def reverb_rir(
        self,
        rir_recording: "Recording",
        normalize_output: bool = True,
        early_only: bool = False,
        affix_id: bool = True,
    ) -> "PaddingCut":
        """
        Return a new ``PaddingCut`` that will "mimic" the effect of reverberation with impulse response
        on original samples.

        :param rir_recording: The impulse response to use for convolving.
        :param normalize_output: When true, output will be normalized to have energy as input.
        :param early_only: When true, only the early reflections (first 50 ms) will be used.
        :param affix_id: When true, we will modify the ``PaddingCut.id`` field
            by affixing it with "_rvb".
        :return: a modified copy of the current ``PaddingCut``.
        """

        return fastcopy(self, id=f"{self.id}_rvb" if affix_id else self.id)

    def drop_features(self) -> "PaddingCut":
        """Return a copy of the current :class:`.PaddingCut`, detached from ``features``."""
        assert (
            self.has_recording
        ), f"Cannot detach features from a MonoCut with no Recording (cut ID = {self.id})."
        return fastcopy(self, num_frames=None, num_features=None, frame_shift=None)

    def drop_recording(self) -> "PaddingCut":
        """Return a copy of the current :class:`.PaddingCut`, detached from ``recording``."""
        assert (
            self.has_features
        ), f"Cannot detach recording from a PaddingCut with no Features (cut ID = {self.id})."
        return fastcopy(self, num_samples=None)

    def drop_supervisions(self) -> "PaddingCut":
        """Return a copy of the current :class:`.PaddingCut`, detached from ``supervisions``."""
        return self

    def compute_and_store_features(
        self, extractor: FeatureExtractor, *args, **kwargs
    ) -> Cut:
        """
        Returns a new PaddingCut with updates information about the feature dimension and number of
        feature frames, depending on the ``extractor`` properties.
        """
        return fastcopy(
            self,
            num_features=extractor.feature_dim(self.sampling_rate),
            num_frames=compute_num_frames(
                duration=self.duration,
                frame_shift=extractor.frame_shift,
                sampling_rate=self.sampling_rate,
            ),
            frame_shift=extractor.frame_shift,
        )

    def fill_supervision(self, *args, **kwargs) -> "PaddingCut":
        """
        Just for consistency with :class`.MonoCut` and :class:`.MixedCut`.
        """
        return self

    def map_supervisions(self, transform_fn: Callable[[Any], Any]) -> "PaddingCut":
        """
        Just for consistency with :class:`.MonoCut` and :class:`.MixedCut`.

        :param transform_fn: a dummy function that would be never called actually.
        :return: the PaddingCut itself.
        """
        return self

    def merge_supervisions(self, *args, **kwargs) -> "PaddingCut":
        """
        Just for consistency with :class:`.MonoCut` and :class:`.MixedCut`.

        :return: the PaddingCut itself.
        """
        return self

    def filter_supervisions(
        self, predicate: Callable[[SupervisionSegment], bool]
    ) -> "PaddingCut":
        """
        Just for consistency with :class:`.MonoCut` and :class:`.MixedCut`.

        :param predicate: A callable that accepts `SupervisionSegment` and returns bool
        :return: a modified MonoCut
        """
        return self

    @staticmethod
    def from_dict(data: dict) -> "PaddingCut":
<<<<<<< HEAD
        if "type" in data:
            data.pop("type")
=======
        # Remove "type" field if exists
        data.pop("type", None)
>>>>>>> a7906c2d
        return PaddingCut(**data)

    def with_features_path_prefix(self, path: Pathlike) -> "PaddingCut":
        return self

    def with_recording_path_prefix(self, path: Pathlike) -> "PaddingCut":
        return self


@dataclass
class MixTrack:
    """
    Represents a single track in a mix of Cuts. Points to a specific MonoCut and holds information on
    how to mix it with other Cuts, relative to the first track in a mix.
    """

    cut: Union[MonoCut, PaddingCut]
    offset: Seconds = 0.0
    snr: Optional[Decibels] = None

    @staticmethod
    def from_dict(data: dict):
        raw_cut = data.pop("cut")
        try:
            cut = MonoCut.from_dict(raw_cut)
        except TypeError:
            cut = PaddingCut.from_dict(raw_cut)
        return MixTrack(cut, **data)


@dataclass
class MixedCut(Cut):
    """
    :class:`~lhotse.cut.MixedCut` is a :class:`~lhotse.cut.Cut` that actually consists of multiple other cuts.
    It can be interpreted as a multi-channel cut, but its primary purpose is to allow
    time-domain and feature-domain augmentation via mixing the training cuts with noise, music, and babble cuts.
    The actual mixing operations are performed on-the-fly.

    Internally, :class:`~lhotse.cut.MixedCut` holds other cuts in multiple trakcs (:class:`~lhotse.cut.MixTrack`),
    each with its own offset and SNR that is relative to the first track.

    Please refer to the documentation of :class:`~lhotse.cut.Cut` to learn more about using cuts.

    In addition to methods available in :class:`~lhotse.cut.Cut`, :class:`~lhotse.cut.MixedCut` provides the methods to
    read all of its tracks audio and features as separate channels:

        >>> cut = MixedCut(...)
        >>> mono_features = cut.load_features()
        >>> assert len(mono_features.shape) == 2
        >>> multi_features = cut.load_features(mixed=False)
        >>> # Now, the first dimension is the channel.
        >>> assert len(multi_features.shape) == 3

    See also:

        - :class:`lhotse.cut.Cut`
        - :class:`lhotse.cut.MonoCut`
        - :class:`lhotse.cut.CutSet`
    """

    id: str
    tracks: List[MixTrack]

    @property
    def supervisions(self) -> List[SupervisionSegment]:
        """
        Lists the supervisions of the underlying source cuts.
        Each segment start time will be adjusted by the track offset.
        """
        return [
            segment.with_offset(track.offset)
            for track in self.tracks
            for segment in track.cut.supervisions
        ]

    @property
    def start(self) -> Seconds:
        return 0

    @property
    def end(self) -> Seconds:
        return self.duration

    @property
    def duration(self) -> Seconds:
        track_durations = (track.offset + track.cut.duration for track in self.tracks)
        return round(max(track_durations), ndigits=8)

    @property
    def has_features(self) -> bool:
        return self._first_non_padding_cut.has_features

    @property
    def has_recording(self) -> bool:
        return self._first_non_padding_cut.has_recording

    @property
    def num_frames(self) -> Optional[int]:
        if self.has_features:
            return compute_num_frames(
                duration=self.duration,
                frame_shift=self.frame_shift,
                sampling_rate=self.sampling_rate,
            )
        return None

    @property
    def frame_shift(self) -> Optional[Seconds]:
        return self.tracks[0].cut.frame_shift

    @property
    def sampling_rate(self) -> Optional[int]:
        return self.tracks[0].cut.sampling_rate

    @property
    def num_samples(self) -> Optional[int]:
        return compute_num_samples(self.duration, self.sampling_rate)

    @property
    def num_features(self) -> Optional[int]:
        return self.tracks[0].cut.num_features

    @property
    def features_type(self) -> Optional[str]:
        return self._first_non_padding_cut.features.type if self.has_features else None

    def __getattr__(self, name: str) -> Any:
        """
        This magic function is called when the user tries to access an attribute
        of :class:`.MixedCut` that doesn't exist. It is used for accessing the custom
        attributes of cuts. We support exactly one scenario for mixed cuts:

        If :attr:`tracks` contains exactly one :class:`.MonoCut` object (and an arbitrary
        number of :class:`.PaddingCut` objects), we will look up the custom attributes
        of that cut.

        If one of the custom attributes is of type :class:`~lhotse.array.Array` or
        :class:`~lhotse.array.TemporalArray` we'll also support loading those arrays
        (see example below). Additionally, we will incorporate extra padding as
        dictated by padding cuts.

        Example:

            >>> cut = MonoCut('cut1', start=0, duration=4, channel=0)
            >>> cut.alignment = TemporalArray(...)
            >>> mixed_cut = cut.pad(10, pad_value_dict={'alignment': -1})
            >>> ali = mixed_cut.load_alignment()

        """
        # Python will sometimes try to call undefined magic functions,
        # just fail for them (e.g. __setstate__ when pickling).
        if name.startswith("__"):
            raise AttributeError()

        # Loading a custom array attribute + performing padding.
        if name.startswith("load_"):
            attr_name = name[5:]
            return partial(self.load_custom, attr_name)

        # Returning the contents of "mono_cut.custom[name]",
        # or raising AttributeError.
        try:
            (
                non_padding_idx,
                mono_cut,
            ) = self._assert_mono_cut_with_padding_and_return_it_with_track_index()
            return getattr(mono_cut, name)
        except AssertionError:
            raise AttributeError(
                f"No such attribute: '{name}' (note: custom attributes are not supported "
                f"when the mixed cut has a different number of MonoCut tracks than one)."
            )

    def load_custom(self, name: str) -> np.ndarray:
        """
        Load custom data as numpy array. The custom data is expected to have
        been stored in cuts ``custom`` field as an :class:`~lhotse.array.Array` or
        :class:`~lhotse.array.TemporalArray` manifest.

        .. note:: It works with Array manifests stored via attribute assignments,
            e.g.: ``cut.my_custom_data = Array(...)``.

        .. warning:: For :class:`.MixedCut`, this will only work if the mixed cut
            consists of a single :class:`.MonoCut` and an arbitrary number of
            :class:`.PaddingCuts`. This is because it is generally undefined how to
            mix arbitrary arrays.

        :param name: name of the custom attribute.
        :return: a numpy array with the data (after padding).
        """

        from lhotse.array import Array, pad_array

        (
            non_padding_idx,
            mono_cut,
        ) = self._assert_mono_cut_with_padding_and_return_it_with_track_index()

        # Load the array and retrieve the manifest from the only non-padding cut.
        # Use getattr to propagate AttributeError if "name" is not defined.
        array = mono_cut.load_custom(name)
        manifest = getattr(mono_cut, name)

        # Check if the corresponding manifest for 'load_something' is of type
        # Array; if yes, just return the loaded data.
        # This is likely an embedding without a temporal dimension.
        if isinstance(manifest, Array):
            return array

        # We are loading an array with a temporal dimension:
        # We need to pad it.
        left_padding = self.tracks[non_padding_idx].offset
        padded_duration = self.duration
        pad_value_dict = [t.cut for t in self.tracks if isinstance(t.cut, PaddingCut)][
            0
        ].custom
        if pad_value_dict is not None and name in pad_value_dict:
            pad_value = pad_value_dict[name]
        else:
            pad_value = DEFAULT_PADDING_VALUE

        return pad_array(
            array,
            temporal_dim=manifest.temporal_dim,
            frame_shift=manifest.frame_shift,
            offset=left_padding,
            padded_duration=padded_duration,
            pad_value=pad_value,
        )

    def _assert_mono_cut_with_padding_and_return_it_with_track_index(
        self,
    ) -> Tuple[int, MonoCut]:
        # TODO(pzelasko): consider relaxing this condition to
        #                 supporting mixed cuts that are not overlapping
        non_padding_cuts = [
            (idx, t.cut)
            for idx, t in enumerate(self.tracks)
            if isinstance(t.cut, MonoCut)
        ]
        assert (
            len(non_padding_cuts) == 1
        ), f"The cut has {len(non_padding_cuts)} non-padding cuts (expected exactly one)"
        non_padding_idx, mono_cut = non_padding_cuts[0]
        return non_padding_idx, mono_cut

    def truncate(
        self,
        *,
        offset: Seconds = 0.0,
        duration: Optional[Seconds] = None,
        keep_excessive_supervisions: bool = True,
        preserve_id: bool = False,
        _supervisions_index: Optional[Dict[str, IntervalTree]] = None,
    ) -> Cut:
        """
        Returns a new MixedCut that is a sub-region of the current MixedCut. This method truncates the underlying Cuts
        and modifies their offsets in the mix, as needed. Tracks that do not fit in the truncated cut are removed.

        Note that no operation is done on the actual features - it's only during the call to load_features()
        when the actual changes happen (a subset of features is loaded).

        :param offset: float (seconds), controls the start of the new cut relative to the current MixedCut's start.
        :param duration: optional float (seconds), controls the duration of the resulting MixedCut.
            By default, the duration is (end of the cut before truncation) - (offset).
        :param keep_excessive_supervisions: bool. Since trimming may happen inside a SupervisionSegment, the caller has
            an option to either keep or discard such supervisions.
        :param preserve_id: bool. Should the truncated cut keep the same ID or get a new, random one.
        :return: a new MixedCut instance.
        """

        assert (
            offset >= 0
        ), f"Offset for truncate must be non-negative (provided {offset})."
        new_tracks = []
        old_duration = self.duration
        new_mix_end = old_duration - offset if duration is None else offset + duration

        for track in sorted(self.tracks, key=lambda t: t.offset):
            # First, determine how much of the beginning of the current track we're going to truncate:
            # when the track offset is larger than the truncation offset, we are not truncating the cut;
            # just decreasing the track offset.

            # 'cut_offset' determines how much we're going to truncate the Cut for the current track.
            cut_offset = max(offset - track.offset, 0)
            # 'track_offset' determines the new track's offset after truncation.
            track_offset = max(track.offset - offset, 0)
            # 'track_end' is expressed relative to the beginning of the mix
            # (not to be confused with the 'start' of the underlying MonoCut)
            track_end = track.offset + track.cut.duration

            if track_end < offset:
                # Omit a MonoCut that ends before the truncation offset.
                continue

            cut_duration_decrease = 0
            if track_end > new_mix_end:
                if duration is not None:
                    cut_duration_decrease = track_end - new_mix_end
                else:
                    cut_duration_decrease = track_end - old_duration

            # Compute the new MonoCut's duration after trimming the start and the end.
            new_duration = track.cut.duration - cut_offset - cut_duration_decrease
            if new_duration <= 0:
                # Omit a MonoCut that is completely outside the time span of the new truncated MixedCut.
                continue

            new_tracks.append(
                MixTrack(
                    cut=track.cut.truncate(
                        offset=cut_offset,
                        duration=new_duration,
                        keep_excessive_supervisions=keep_excessive_supervisions,
                        preserve_id=preserve_id,
                        _supervisions_index=_supervisions_index,
                    ),
                    offset=track_offset,
                    snr=track.snr,
                )
            )
        if len(new_tracks) == 1:
            # The truncation resulted in just a single cut - simply return it.
            return new_tracks[0].cut

        new_cut = MixedCut(
            id=self.id if preserve_id else str(uuid4()), tracks=new_tracks
        )

        # Final edge-case check. Scenario:
        # - some of the original MixedCut tracks had specified an SNR
        # - we truncated away the track that served as an SNR reference
        # - we are left only with PaddingCuts and MonoCuts that have specified SNR
        # Solution:
        # - find first non padding cut and reset its SNR to None (make it the new reference)
        if all(
            t.snr is not None or isinstance(t.cut, PaddingCut) for t in new_cut.tracks
        ):
            first_non_padding_track_idx = [
                idx
                for idx, t in enumerate(new_cut.tracks)
                if not isinstance(t.cut, PaddingCut)
            ][0]
            new_cut.tracks[first_non_padding_track_idx] = fastcopy(
                new_cut.tracks[first_non_padding_track_idx], snr=None
            )

        return new_cut

    def extend_by(
        self,
        *,
        duration: Seconds,
        direction: str = "both",
        preserve_id: bool = False,
    ) -> "MixedCut":
        """
        This raises a ValueError since extending a MixedCut is not defined.

        :param duration: float (seconds), duration (in seconds) to extend the MixedCut.
        :param direction: string, 'left', 'right' or 'both'. Determines whether to extend on the left,
            right, or both sides. If 'both', extend on both sides by the duration specified in `duration`.
        :param preserve_id: bool. Should the extended cut keep the same ID or get a new, random one.
        :return: a new MixedCut instance.
        """
        raise ValueError("The extend_by() method is not defined for a MixedCut.")

    def pad(
        self,
        duration: Seconds = None,
        num_frames: int = None,
        num_samples: int = None,
        pad_feat_value: float = LOG_EPSILON,
        direction: str = "right",
        preserve_id: bool = False,
        pad_value_dict: Optional[Dict[str, Union[int, float]]] = None,
    ) -> Cut:
        """
        Return a new MixedCut, padded with zeros in the recording, and ``pad_feat_value`` in each feature bin.

        The user can choose to pad either to a specific `duration`; a specific number of frames `max_frames`;
        or a specific number of samples `num_samples`. The three arguments are mutually exclusive.

        :param duration: The cut's minimal duration after padding.
        :param num_frames: The cut's total number of frames after padding.
        :param num_samples: The cut's total number of samples after padding.
        :param pad_feat_value: A float value that's used for padding the features.
            By default we assume a log-energy floor of approx. -23 (1e-10 after exp).
        :param direction: string, 'left', 'right' or 'both'. Determines whether the padding is added before or after
            the cut.
        :param preserve_id: When ``True``, preserves the cut ID from before padding.
            Otherwise, generates a new random ID (default).
        :param pad_value_dict: Optional dict that specifies what value should be used
            for padding arrays in custom attributes.
        :return: a padded MixedCut if duration is greater than this cut's duration, otherwise ``self``.
        """
        return pad(
            self,
            duration=duration,
            num_frames=num_frames,
            num_samples=num_samples,
            pad_feat_value=pad_feat_value,
            direction=direction,
            preserve_id=preserve_id,
            pad_value_dict=pad_value_dict,
        )

    def resample(self, sampling_rate: int, affix_id: bool = False) -> "MixedCut":
        """
        Return a new ``MixedCut`` that will lazily resample the audio while reading it.
        This operation will drop the feature manifest, if attached.
        It does not affect the supervision.

        :param sampling_rate: The new sampling rate.
        :param affix_id: Should we modify the ID (useful if both versions of the same
            cut are going to be present in a single manifest).
        :return: a modified copy of the current ``MixedCut``.
        """
        assert self.has_recording, "Cannot resample a MixedCut without Recording."
        return MixedCut(
            id=f"{self.id}_rs{sampling_rate}" if affix_id else self.id,
            tracks=[
                fastcopy(t, cut=t.cut.resample(sampling_rate)) for t in self.tracks
            ],
        )

    def perturb_speed(self, factor: float, affix_id: bool = True) -> "MixedCut":
        """
        Return a new ``MixedCut`` that will lazily perturb the speed while loading audio.
        The ``num_samples``, ``start`` and ``duration`` fields of the underlying Cuts
        (and their Recordings and SupervisionSegments) are updated to reflect
        the shrinking/extending effect of speed.
        We are also updating the offsets of all underlying tracks.

        :param factor: The speed will be adjusted this many times (e.g. factor=1.1 means 1.1x faster).
        :param affix_id: When true, we will modify the ``MixedCut.id`` field
            by affixing it with "_sp{factor}".
        :return: a modified copy of the current ``MixedCut``.
        """
        # TODO(pzelasko): test most extensively for edge cases
        # Pre-conditions
        assert (
            self.has_recording
        ), "Cannot perturb speed on a MonoCut without Recording."
        if self.has_features:
            logging.warning(
                "Attempting to perturb speed on a MixedCut that references pre-computed features. "
                "The feature manifest(s) will be detached, as we do not support feature-domain "
                "speed perturbation."
            )
        return MixedCut(
            id=f"{self.id}_sp{factor}" if affix_id else self.id,
            tracks=[
                MixTrack(
                    cut=track.cut.perturb_speed(factor=factor, affix_id=affix_id),
                    offset=round(
                        perturb_num_samples(
                            num_samples=compute_num_samples(
                                track.offset, self.sampling_rate
                            ),
                            factor=factor,
                        )
                        / self.sampling_rate,
                        ndigits=8,
                    ),
                    snr=track.snr,
                )
                for track in self.tracks
            ],
        )

    def perturb_tempo(self, factor: float, affix_id: bool = True) -> "MixedCut":
        """
        Return a new ``MixedCut`` that will lazily perturb the tempo while loading audio.

        Compared to speed perturbation, tempo preserves pitch.
        The ``num_samples``, ``start`` and ``duration`` fields of the underlying Cuts
        (and their Recordings and SupervisionSegments) are updated to reflect
        the shrinking/extending effect of tempo.
        We are also updating the offsets of all underlying tracks.

        :param factor: The tempo will be adjusted this many times (e.g. factor=1.1 means 1.1x faster).
        :param affix_id: When true, we will modify the ``MixedCut.id`` field
            by affixing it with "_tp{factor}".
        :return: a modified copy of the current ``MixedCut``.
        """
        # TODO(pzelasko): test most extensively for edge cases
        # Pre-conditions
        assert (
            self.has_recording
        ), "Cannot perturb tempo on a MonoCut without Recording."
        if self.has_features:
            logging.warning(
                "Attempting to perturb tempo on a MixedCut that references pre-computed features. "
                "The feature manifest(s) will be detached, as we do not support feature-domain "
                "tempo perturbation."
            )
        return MixedCut(
            id=f"{self.id}_tp{factor}" if affix_id else self.id,
            tracks=[
                MixTrack(
                    cut=track.cut.perturb_tempo(factor=factor, affix_id=affix_id),
                    offset=round(
                        perturb_num_samples(
                            num_samples=compute_num_samples(
                                track.offset, self.sampling_rate
                            ),
                            factor=factor,
                        )
                        / self.sampling_rate,
                        ndigits=8,
                    ),
                    snr=track.snr,
                )
                for track in self.tracks
            ],
        )

    def perturb_volume(self, factor: float, affix_id: bool = True) -> "MixedCut":
        """
        Return a new ``MixedCut`` that will lazily perturb the volume while loading audio.
        Recordings of the underlying Cuts are updated to reflect volume change.

        :param factor: The volume will be adjusted this many times (e.g. factor=1.1 means 1.1x louder).
        :param affix_id: When true, we will modify the ``MixedCut.id`` field
            by affixing it with "_vp{factor}".
        :return: a modified copy of the current ``MixedCut``.
        """
        # Pre-conditions
        assert (
            self.has_recording
        ), "Cannot perturb volume on a MonoCut without Recording."
        if self.has_features:
            logging.warning(
                "Attempting to perturb volume on a MixedCut that references pre-computed features. "
                "The feature manifest(s) will be detached, as we do not support feature-domain "
                "volume perturbation."
            )
        return MixedCut(
            id=f"{self.id}_vp{factor}" if affix_id else self.id,
            tracks=[
                fastcopy(
                    track,
                    cut=track.cut.perturb_volume(factor=factor, affix_id=affix_id),
                )
                for track in self.tracks
            ],
        )

    def reverb_rir(
        self,
        rir_recording: "Recording",
        normalize_output: bool = True,
        early_only: bool = False,
        affix_id: bool = True,
    ) -> "MixedCut":
        """
        Return a new ``MixedCut`` that will convolve the audio with the provided impulse response.

        :param rir_recording: The impulse response to use for convolving.
        :param normalize_output: When true, output will be normalized to have energy as input.
        :param early_only: When true, only the early reflections (first 50 ms) will be used.
        :param affix_id: When true, we will modify the ``MixedCut.id`` field
            by affixing it with "_rvb".
        :return: a modified copy of the current ``MixedCut``.
        """
        # Pre-conditions
        assert (
            self.has_recording
        ), "Cannot apply reverberation on a MixedCut without Recording."
        if self.has_features:
            logging.warning(
                "Attempting to reverberate a MixedCut that references pre-computed features. "
                "The feature manifest(s) will be detached, as we do not support feature-domain "
                "reverberation."
            )
        return MixedCut(
            id=f"{self.id}_rvb" if affix_id else self.id,
            tracks=[
                fastcopy(
                    track,
                    cut=track.cut.reverb_rir(
                        rir_recording=rir_recording,
                        normalize_output=normalize_output,
                        early_only=early_only,
                        affix_id=affix_id,
                    ),
                )
                for track in self.tracks
            ],
        )

    @rich_exception_info
    def load_features(self, mixed: bool = True) -> Optional[np.ndarray]:
        """
        Loads the features of the source cuts and mixes them on-the-fly.

        :param mixed: when True (default), returns a 2D array of features mixed in the feature domain.
            Otherwise returns a 3D array with the first dimension equal to the number of tracks.
        :return: A numpy ndarray with features and with shape ``(num_frames, num_features)``,
            or ``(num_tracks, num_frames, num_features)``
        """
        if not self.has_features:
            return None
        first_cut = self.tracks[0].cut

        # First, check for a simple scenario: just a single cut with padding.
        # When that is the case, we don't have to instantiate a feature extractor,
        # because we are not performing any actual mixing.
        # That makes life simpler for the users who have a custom feature extractor,
        # but don't actually care about feature-domain mixing; just want to pad.
        if mixed and all(isinstance(t.cut, PaddingCut) for t in self.tracks[1:]):
            padding_val = self.tracks[1].cut.feat_value
            feats = np.ones((self.num_frames, self.num_features)) * padding_val
            feats[: first_cut.num_frames, :] = first_cut.load_features()
            return feats

        # When there is more than one "regular" cut, we will perform an actual mix.

        # First, we have to make sure that the reference energy levels are appropriate.
        # They might not be if the first track is a padding track.
        reference_feats = None
        reference_energy = None
        reference_pos, reference_cut = [
            (idx, t.cut)
            for idx, t in enumerate(self.tracks)
            if not isinstance(t.cut, PaddingCut) and t.snr is None
        ][0]
        feature_extractor = create_default_feature_extractor(
            reference_cut.features.type
        )
        if first_cut.id != reference_cut.id:
            reference_feats = reference_cut.load_features()
            reference_energy = feature_extractor.compute_energy(reference_feats)

        # The mix itself.
        mixer = FeatureMixer(
            feature_extractor=create_default_feature_extractor(
                self._first_non_padding_cut.features.type
            ),
            base_feats=first_cut.load_features(),
            frame_shift=first_cut.frame_shift,
            reference_energy=reference_energy,
        )
        for pos, track in enumerate(self.tracks[1:], start=1):
            try:
                if pos == reference_pos and reference_feats is not None:
                    feats = reference_feats  # manual caching to avoid duplicated I/O
                else:
                    feats = track.cut.load_features()
                mixer.add_to_mix(
                    feats=feats,
                    snr=track.snr,
                    offset=track.offset,
                    sampling_rate=track.cut.sampling_rate,
                )
            except NonPositiveEnergyError as e:
                logging.warning(
                    str(e) + f' MonoCut with id "{track.cut.id}" will not be mixed in.'
                )

        if mixed:
            # Checking for some edge cases below.
            feats = mixer.mixed_feats
            # Note: The slicing below is a work-around for an edge-case
            #  when two cuts have durations that ended with 0.005 (e.g. 10.125 and 5.715)
            #  - then, the feature extractor "squeezed in" a last extra frame and the simple
            #  relationship between num_frames and duration we strived for is not true;
            #  i.e. the duration is 10.125 + 5.715 = 15.84, but the number of frames is
            #  1013 + 572 = 1585. If the frame_shift is 0.01, we have gained an extra 0.01s...
            if feats.shape[0] - self.num_frames == 1:
                feats = feats[: self.num_frames, :]
            # TODO(pzelasko): This can sometimes happen in a MixedCut with >= 5 different Cuts,
            #   with a regular MonoCut at the end, when the mix offsets are floats with a lot of decimals.
            #   For now we're duplicating the last frame to match the declared "num_frames" of this cut.
            if feats.shape[0] - self.num_frames == -1:
                feats = np.concatenate((feats, feats[-1:, :]), axis=0)
            assert feats.shape[0] == self.num_frames, (
                "Inconsistent number of frames in a MixedCut: please report "
                "this issue at https://github.com/lhotse-speech/lhotse/issues "
                "showing the output of print(cut) or str(cut) on which"
                "load_features() was called."
            )
            return feats
        else:
            return mixer.unmixed_feats

    @rich_exception_info
    def load_audio(self, mixed: bool = True) -> Optional[np.ndarray]:
        """
        Loads the audios of the source cuts and mix them on-the-fly.

        :param mixed: When True (default), returns a mono mix of the underlying tracks.
            Otherwise returns a numpy array with the number of channels equal to the number of tracks.
        :return: A numpy ndarray with audio samples and with shape ``(num_channels, num_samples)``
        """
        if not self.has_recording:
            return None
        first_cut = self.tracks[0].cut

        # First, we have to make sure that the reference energy levels are appropriate.
        # They might not be if the first track is a padding track.
        reference_audio = None
        reference_energy = None
        reference_pos, reference_cut = [
            (idx, t.cut)
            for idx, t in enumerate(self.tracks)
            if not isinstance(t.cut, PaddingCut) and t.snr is None
        ][0]
        if first_cut.id != reference_cut.id:
            reference_audio = reference_cut.load_audio()
            reference_energy = audio_energy(reference_audio)

        mixer = AudioMixer(
            self.tracks[0].cut.load_audio(),
            sampling_rate=self.tracks[0].cut.sampling_rate,
            reference_energy=reference_energy,
        )
        for pos, track in enumerate(self.tracks[1:], start=1):
            try:
                if pos == reference_pos and reference_audio is not None:
                    audio = reference_audio  # manual caching to avoid duplicated I/O
                else:
                    audio = track.cut.load_audio()
                mixer.add_to_mix(
                    audio=audio,
                    snr=track.snr,
                    offset=track.offset,
                )
            except NonPositiveEnergyError as e:
                logging.warning(
                    str(e) + f' MonoCut with id "{track.cut.id}" will not be mixed in.'
                )

        if mixed:
            # Off-by-one errors can happen during mixing due to imperfect float arithmetic and rounding;
            # we will fix them on-the-fly so that the manifest does not lie about the num_samples.
            audio = mixer.mixed_audio
            if audio.shape[1] - self.num_samples == 1:
                audio = audio[:, : self.num_samples]
            if audio.shape[1] - self.num_samples == -1:
                audio = np.concatenate((audio, audio[:, -1:]), axis=1)
            assert audio.shape[1] == self.num_samples, (
                f"Inconsistent number of samples in a MixedCut: please report "
                f"this issue at https://github.com/lhotse-speech/lhotse/issues "
                f"showing the cut below. MixedCut:\n{self}"
            )
        else:
            audio = mixer.unmixed_audio

        return audio

    def plot_tracks_features(self):
        """
        Display the feature matrix as an image. Requires matplotlib to be installed.
        """
        import matplotlib.pyplot as plt

        fig, axes = plt.subplots(len(self.tracks))
        features = self.load_features(mixed=False)
        fmin, fmax = features.min(), features.max()
        for idx, ax in enumerate(axes):
            ax.imshow(np.flip(features[idx].transpose(1, 0), 0), vmin=fmin, vmax=fmax)
        return axes

    def plot_tracks_audio(self):
        """
        Display plots of the individual tracks' waveforms. Requires matplotlib to be installed.
        """
        import matplotlib.pyplot as plt

        audio = self.load_audio(mixed=False)
        fig, axes = plt.subplots(len(self.tracks), sharex=False, sharey=True)
        for idx, (track, ax) in enumerate(zip(self.tracks, axes)):
            samples = audio[idx, :]
            ax.plot(np.linspace(0, self.duration, len(samples)), samples)
            for supervision in track.cut.supervisions:
                supervision = supervision.trim(track.cut.duration)
                ax.axvspan(
                    track.offset + supervision.start,
                    track.offset + supervision.end,
                    color="green",
                    alpha=0.1,
                )
        return axes

    def drop_features(self) -> "MixedCut":
        """Return a copy of the current :class:`MixedCut`, detached from ``features``."""
        assert (
            self.has_recording
        ), f"Cannot detach features from a MixedCut with no Recording (cut ID = {self.id})."
        return fastcopy(
            self, tracks=[fastcopy(t, cut=t.cut.drop_features()) for t in self.tracks]
        )

    def drop_recording(self) -> "MixedCut":
        """Return a copy of the current :class:`.MixedCut`, detached from ``recording``."""
        assert (
            self.has_features
        ), f"Cannot detach recording from a MixedCut with no Features (cut ID = {self.id})."
        return fastcopy(
            self, tracks=[fastcopy(t, cut=t.cut.drop_recording()) for t in self.tracks]
        )

    def drop_supervisions(self) -> "MixedCut":
        """Return a copy of the current :class:`.MixedCut`, detached from ``supervisions``."""
        return fastcopy(
            self,
            tracks=[fastcopy(t, cut=t.cut.drop_supervisions()) for t in self.tracks],
        )

    def compute_and_store_features(
        self,
        extractor: FeatureExtractor,
        storage: FeaturesWriter,
        augment_fn: Optional[AugmentFn] = None,
        mix_eagerly: bool = True,
    ) -> Cut:
        """
        Compute the features from this cut, store them on disk, and create a new `MonoCut` object with the
        feature manifest attached. This cut has to be able to load audio.

        :param extractor: a ``FeatureExtractor`` instance used to compute the features.
        :param storage: a ``FeaturesWriter`` instance used to store the features.
        :param augment_fn: an optional callable used for audio augmentation.
        :param mix_eagerly: when False, extract and store the features for each track separately,
            and mix them dynamically when loading the features.
            When True, mix the audio first and store the mixed features, returning a new ``MonoCut`` instance
            with the same ID. The returned ``MonoCut`` will not have a ``Recording`` attached.
        :return: a new ``MonoCut`` instance if ``mix_eagerly`` is True, or returns ``self``
            with each of the tracks containing the ``Features`` manifests.
        """
        if mix_eagerly:
            features_info = extractor.extract_from_samples_and_store(
                samples=self.load_audio(),
                storage=storage,
                sampling_rate=self.sampling_rate,
                offset=0,
                channel=0,
                augment_fn=augment_fn,
            )
            return MonoCut(
                id=self.id,
                start=0,
                duration=self.duration,
                channel=0,
                supervisions=self.supervisions,
                features=features_info,
                recording=None,
                custom=self.custom if hasattr(self, "custom") else None,
            )
        else:  # mix lazily
            new_tracks = [
                MixTrack(
                    cut=track.cut.compute_and_store_features(
                        extractor=extractor,
                        storage=storage,
                        augment_fn=augment_fn,
                    ),
                    offset=track.offset,
                    snr=track.snr,
                )
                for track in self.tracks
            ]
            return MixedCut(id=self.id, tracks=new_tracks)

    def fill_supervision(
        self, add_empty: bool = True, shrink_ok: bool = False
    ) -> "MixedCut":
        """
        Fills the whole duration of a cut with a supervision segment.

        If the cut has one supervision, its start is set to 0 and duration is set to ``cut.duration``.
        Note: this may either expand a supervision that was shorter than a cut, or shrink a supervision
        that exceeds the cut.

        If there are no supervisions, we will add an empty one when ``add_empty==True``, otherwise
        we won't change anything.

        If there are two or more supervisions, we will raise an exception.

        .. note:: For :class:`.MixedCut`, we expect that only one track contains a supervision.
            That supervision will be expanded to cover the full MixedCut's duration.

        :param add_empty: should we add an empty supervision with identical time bounds as the cut.
        :param shrink_ok: should we raise an error if a supervision would be shrank as a result
            of calling this method.
        """
        n_sups = len(self.supervisions)
        if n_sups == 0:
            if not add_empty:
                return self
            first_non_padding_idx = [
                idx for idx, t in enumerate(self.tracks) if isinstance(t.cut, MonoCut)
            ][0]
            new_tracks = [
                fastcopy(
                    t,
                    cut=fastcopy(
                        t.cut,
                        supervisions=[
                            SupervisionSegment(
                                id=self.id,
                                recording_id=t.cut.recording_id,
                                start=-t.offset,
                                duration=self.duration,
                                channel=-1,
                            )
                        ],
                    ),
                )
                if idx == first_non_padding_idx
                else t
                for idx, t in enumerate(self.tracks)
            ]
        else:
            assert (
                n_sups == 1
            ), f"Cannot expand more than one supervision (found {len(self.supervisions)}."
            new_tracks = []
            for t in self.tracks:
                if len(t.cut.supervisions) == 0:
                    new_tracks.append(t)
                else:
                    sup = t.cut.supervisions[0]
                    if not shrink_ok and (
                        sup.start < -t.offset or sup.end > self.duration
                    ):
                        raise ValueError(
                            f"Cannot shrink supervision (start={sup.start}, end={sup.end}) to cut "
                            f"(start=0, duration={t.cut.duration}) because the argument `shrink_ok` is `False`. "
                            f"Note: this check prevents accidental data loss for speech recognition, "
                            f"as supervision exceeding a cut indicates there might be some spoken content "
                            f"beyond cuts start or end (an ASR model would be trained to predict more text than "
                            f"spoken in the audio). If this is okay, set `shrink_ok` to `True`."
                        )
                    new_tracks.append(
                        fastcopy(
                            t,
                            cut=fastcopy(
                                t.cut,
                                supervisions=[
                                    fastcopy(
                                        sup, start=-t.offset, duration=self.duration
                                    )
                                ],
                            ),
                        )
                    )
        return fastcopy(self, tracks=new_tracks)

    def map_supervisions(
        self, transform_fn: Callable[[SupervisionSegment], SupervisionSegment]
    ) -> Cut:
        """
        Modify the SupervisionSegments by `transform_fn` of this MixedCut.

        :param transform_fn: a function that modifies a supervision as an argument.
        :return: a modified MixedCut.
        """
        new_mixed_cut = fastcopy(self)
        for track in new_mixed_cut.tracks:
            track.cut.supervisions = [
                segment.map(transform_fn) for segment in track.cut.supervisions
            ]
        return new_mixed_cut

    def merge_supervisions(
        self, custom_merge_fn: Optional[Callable[[str, Iterable[Any]], Any]] = None
    ) -> "MixedCut":
        """
        Return a copy of the cut that has all of its supervisions merged into
        a single segment.

        The new start is the start of the earliest superivion, and the new duration
        is a minimum spanning duration for all the supervisions.

        The text fields are concatenated with a whitespace, and all other string fields
        (including IDs) are prefixed with "cat#" and concatenated with a hash symbol "#".
        This is also applied to ``custom`` fields. Fields with a ``None`` value are omitted.

        .. note:: If you're using individual tracks of a mixed cut, note that this transform
             drops all the supervisions in individual tracks and assigns the merged supervision
             in the first :class:`.MonoCut` found in ``self.tracks``.

        :param custom_merge_fn: a function that will be called to merge custom fields values.
            We expect ``custom_merge_fn`` to handle all possible custom keys.
            When not provided, we will treat all custom values as strings.
            It will be called roughly like:
            ``custom_merge_fn(custom_key, [s.custom[custom_key] for s in sups])``
        """
        return merge_supervisions(self, custom_merge_fn=custom_merge_fn)

    def filter_supervisions(
        self, predicate: Callable[[SupervisionSegment], bool]
    ) -> Cut:
        """
        Modify cut to store only supervisions accepted by `predicate`

        Example:
            >>> cut = cut.filter_supervisions(lambda s: s.id in supervision_ids)
            >>> cut = cut.filter_supervisions(lambda s: s.duration < 5.0)
            >>> cut = cut.filter_supervisions(lambda s: s.text is not None)

        :param predicate: A callable that accepts `SupervisionSegment` and returns bool
        :return: a modified MonoCut
        """
        new_mixed_cut = fastcopy(
            self,
            tracks=[
                fastcopy(track, cut=track.cut.filter_supervisions(predicate))
                for track in self.tracks
            ],
        )
        return new_mixed_cut

    @staticmethod
    def from_dict(data: dict) -> "MixedCut":
        if "type" in data:
            data.pop("type")
        return MixedCut(
            id=data["id"],
            tracks=[MixTrack.from_dict(track) for track in data["tracks"]],
        )

    def with_features_path_prefix(self, path: Pathlike) -> "MixedCut":
        if not self.has_features:
            return self
        return MixedCut(
            id=self.id,
            tracks=[
                fastcopy(t, cut=t.cut.with_features_path_prefix(path))
                for t in self.tracks
            ],
        )

    def with_recording_path_prefix(self, path: Pathlike) -> "MixedCut":
        if not self.has_recording:
            return self
        return MixedCut(
            id=self.id,
            tracks=[
                fastcopy(t, cut=t.cut.with_recording_path_prefix(path))
                for t in self.tracks
            ],
        )

    @property
    def _first_non_padding_cut(self) -> MonoCut:
        return self._first_non_padding_track.cut

    @property
    def _first_non_padding_track(self) -> MixTrack:
        return [t for t in self.tracks if not isinstance(t.cut, PaddingCut)][0]


class CutSet(Serializable, Sequence[Cut]):
    """
    :class:`~lhotse.cut.CutSet` represents a collection of cuts, indexed by cut IDs.
    CutSet ties together all types of data -- audio, features and supervisions, and is suitable to represent
    training/dev/test sets.

    .. note::
        :class:`~lhotse.cut.CutSet` is the basic building block of PyTorch-style Datasets for speech/audio processing tasks.

    When coming from Kaldi, there is really no good equivalent -- the closest concept may be Kaldi's "egs" for training
    neural networks, which are chunks of feature matrices and corresponding alignments used respectively as inputs and
    supervisions. :class:`~lhotse.cut.CutSet` is different because it provides you with all kinds of metadata,
    and you can select just the interesting bits to feed them to your models.

    :class:`~lhotse.cut.CutSet` can be created from any combination of :class:`~lhotse.audio.RecordingSet`,
    :class:`~lhotse.supervision.SupervisionSet`, and :class:`~lhotse.features.base.FeatureSet`
    with :meth:`lhotse.cut.CutSet.from_manifests`::

        >>> from lhotse import CutSet
        >>> cuts = CutSet.from_manifests(recordings=my_recording_set)
        >>> cuts2 = CutSet.from_manifests(features=my_feature_set)
        >>> cuts3 = CutSet.from_manifests(
        ...     recordings=my_recording_set,
        ...     features=my_feature_set,
        ...     supervisions=my_supervision_set,
        ... )

    When creating a :class:`.CutSet` with :meth:`.CutSet.from_manifests`, the resulting cuts will have the same duration
    as the input recordings or features. For long recordings, it is not viable for training.
    We provide several methods to transform the cuts into shorter ones.

    Consider the following scenario::

                          Recording
        |-------------------------------------------|
        "Hey, Matt!"     "Yes?"        "Oh, nothing"
        |----------|     |----|        |-----------|

        .......... CutSet.from_manifests() ..........
                            Cut1
        |-------------------------------------------|

        ............. Example CutSet A ..............
            Cut1          Cut2              Cut3
        |----------|     |----|        |-----------|

        ............. Example CutSet B ..............
                  Cut1                  Cut2
        |---------------------||--------------------|

        ............. Example CutSet C ..............
                     Cut1        Cut2
                    |---|      |------|

    The CutSet's A, B and C can be created like::

        >>> cuts_A = cuts.trim_to_supervisions()
        >>> cuts_B = cuts.cut_into_windows(duration=5.0)
        >>> cuts_C = cuts.trim_to_unsupervised_segments()

    .. note::
        Some operations support parallel execution via an optional ``num_jobs`` parameter.
        By default, all processing is single-threaded.

    .. caution::
        Operations on cut sets are not mutating -- they return modified copies of :class:`.CutSet` objects,
        leaving the original object unmodified (and all of its cuts are also unmodified).

    :class:`~lhotse.cut.CutSet` can be stored and read from JSON, JSONL, etc. and supports optional gzip compression::

        >>> cuts.to_file('cuts.jsonl.gz')
        >>> cuts4 = CutSet.from_file('cuts.jsonl.gz')

    It behaves similarly to a ``dict``::

            >>> 'rec1-1-0' in cuts
            True
            >>> cut = cuts['rec1-1-0']
            >>> for cut in cuts:
            >>>    pass
            >>> len(cuts)
            127

    :class:`~lhotse.cut.CutSet` has some convenience properties and methods to gather information about the dataset::

        >>> ids = list(cuts.ids)
        >>> speaker_id_set = cuts.speakers
        >>> # The following prints a message:
        >>> cuts.describe()
        Cuts count: 547
        Total duration (hours): 326.4
        Speech duration (hours): 79.6 (24.4%)
        ***
        Duration statistics (seconds):
        mean    2148.0
        std      870.9
        min      477.0
        25%     1523.0
        50%     2157.0
        75%     2423.0
        max     5415.0
        dtype: float64


    Manipulation examples::

        >>> longer_than_5s = cuts.filter(lambda c: c.duration > 5)
        >>> first_100 = cuts.subset(first=100)
        >>> split_into_4 = cuts.split(num_splits=4)
        >>> shuffled = cuts.shuffle()
        >>> random_sample = cuts.sample(n_cuts=10)
        >>> new_ids = cuts.modify_ids(lambda c: c.id + '-newid')

    These operations can be composed to implement more complex operations, e.g.
    bucketing by duration:

        >>> buckets = cuts.sort_by_duration().split(num_splits=30)

    Cuts in a :class:`.CutSet` can be detached from parts of their metadata::

        >>> cuts_no_feat = cuts.drop_features()
        >>> cuts_no_rec = cuts.drop_recordings()
        >>> cuts_no_sup = cuts.drop_supervisions()

    Sometimes specific sorting patterns are useful when a small CutSet represents a mini-batch::

        >>> cuts = cuts.sort_by_duration(ascending=False)
        >>> cuts = cuts.sort_like(other_cuts)

    :class:`~lhotse.cut.CutSet` offers some batch processing operations::

        >>> cuts = cuts.pad(num_frames=300)  # or duration=30.0
        >>> cuts = cuts.truncate(max_duration=30.0, offset_type='start')  # truncate from start to 30.0s
        >>> cuts = cuts.mix(other_cuts, snr=[10, 30], mix_prob=0.5)

    :class:`~lhotse.cut.CutSet` supports lazy data augmentation/transformation methods which require adjusting some information
    in the manifest (e.g., ``num_samples`` or ``duration``).
    Note that in the following examples, the audio is untouched -- the operations are stored in the manifest,
    and executed upon reading the audio::

        >>> cuts_sp = cuts.perturb_speed(factor=1.1)
        >>> cuts_vp = cuts.perturb_volume(factor=2.)
        >>> cuts_24k = cuts.resample(24000)
        >>> cuts_rvb = cuts.reverb_rir(rir_recordings)

    .. caution::
        If the :class:`.CutSet` contained :class:`~lhotse.features.base.Features` manifests, they will be
        detached after performing audio augmentations such as :meth:`.CutSet.perturb_speed`,
        :meth:`.CutSet.resample`, :meth:`.CutSet.perturb_volume`, or :meth:`.CutSet.reverb_rir`.

    :class:`~lhotse.cut.CutSet` offers parallel feature extraction capabilities
    (see `meth`:.CutSet.compute_and_store_features: for details),
    and can be used to estimate global mean and variance::

        >>> from lhotse import Fbank
        >>> cuts = CutSet()
        >>> cuts = cuts.compute_and_store_features(
        ...     extractor=Fbank(),
        ...     storage_path='/data/feats',
        ...     num_jobs=4
        ... )
        >>> mvn_stats = cuts.compute_global_feature_stats('/data/features/mvn_stats.pkl', max_cuts=10000)

    See also:

        - :class:`~lhotse.cut.Cut`
    """

    def __init__(self, cuts: Optional[Mapping[str, Cut]] = None) -> None:
        self.cuts = ifnone(cuts, {})

    def __eq__(self, other: "CutSet") -> bool:
        return self.cuts == other.cuts

    @property
    def data(self) -> Union[Dict[str, Cut], Iterable[Cut]]:
        """Alias property for ``self.cuts``"""
        return self.cuts

    @property
    def mixed_cuts(self) -> Dict[str, MixedCut]:
        return {id_: cut for id_, cut in self.cuts.items() if isinstance(cut, MixedCut)}

    @property
    def simple_cuts(self) -> Dict[str, MonoCut]:
        return {id_: cut for id_, cut in self.cuts.items() if isinstance(cut, MonoCut)}

    @property
    def ids(self) -> Iterable[str]:
        return self.cuts.keys()

    @property
    def speakers(self) -> FrozenSet[str]:
        return frozenset(
            supervision.speaker for cut in self for supervision in cut.supervisions
        )

    @staticmethod
    def from_cuts(cuts: Iterable[Cut]) -> "CutSet":
        return CutSet(cuts=index_by_id_and_check(cuts))

    from_items = from_cuts

    @staticmethod
    def from_manifests(
        recordings: Optional[RecordingSet] = None,
        supervisions: Optional[SupervisionSet] = None,
        features: Optional[FeatureSet] = None,
        output_path: Optional[Pathlike] = None,
        random_ids: bool = False,
        lazy: bool = False,
    ) -> "CutSet":
        """
        Create a CutSet from any combination of supervision, feature and recording manifests.
        At least one of ``recordings`` or ``features`` is required.

        The created cuts will be of type :class:`.MonoCut`, even when the recordings have multiple channels.
        The :class:`.MonoCut` boundaries correspond to those found in the ``features``, when available,
        otherwise to those found in the ``recordings``.

        When ``supervisions`` are provided, we'll be searching them for matching recording IDs
        and attaching to created cuts, assuming they are fully within the cut's time span.

        :param recordings: an optional :class:`~lhotse.audio.RecordingSet` manifest.
        :param supervisions: an optional :class:`~lhotse.supervision.SupervisionSet` manifest.
        :param features: an optional :class:`~lhotse.features.base.FeatureSet` manifest.
        :param output_path: an optional path where the :class:`.CutSet` is stored.
        :param random_ids: boolean, should the cut IDs be randomized. By default, use the recording ID
            with a loop index and a channel idx, i.e. "{recording_id}-{idx}-{channel}")
        :param lazy: boolean, when ``True``, output_path must be provided
        :return: a new :class:`.CutSet` instance.
        """
        if lazy:
            return create_cut_set_lazy(
                recordings=recordings,
                supervisions=supervisions,
                features=features,
                output_path=output_path,
                random_ids=random_ids,
            )
        else:
            return create_cut_set_eager(
                recordings=recordings,
                supervisions=supervisions,
                features=features,
                output_path=output_path,
                random_ids=random_ids,
            )

    @staticmethod
    def from_dicts(data: Iterable[dict]) -> "CutSet":
        def deserialize_one(raw_cut: dict) -> Cut:
            cut_type = raw_cut.pop("type")
            if cut_type == "MonoCut":
                return MonoCut.from_dict(raw_cut)
            if cut_type == "Cut":
                warnings.warn(
                    "Your manifest was created with Lhotse version earlier than v0.8, when MonoCut was called Cut. "
                    "Please re-generate it with Lhotse v0.8 as it might stop working in a future version "
                    "(using manifest.from_file() and then manifest.to_file() should be sufficient)."
                )
                return MonoCut.from_dict(raw_cut)
            if cut_type == "MixedCut":
                return MixedCut.from_dict(raw_cut)
            raise ValueError(
                f"Unexpected cut type during deserialization: '{cut_type}'"
            )

        return CutSet.from_cuts(deserialize_one(cut) for cut in data)

    @staticmethod
    def from_webdataset(
        path: Union[Pathlike, Sequence[Pathlike]], **wds_kwargs
    ) -> "CutSet":
        """
        Provides the ability to read Lhotse objects from a WebDataset tarball (or a
        collection of them, i.e., shards) sequentially, without reading the full contents
        into memory. It also supports passing a list of paths, or WebDataset-style pipes.

        CutSets stored in this format are potentially much faster to read from due to
        sequential I/O (we observed speedups of 50-100x vs random-read mechanisms).

        Since this mode does not support random access reads, some methods of CutSet
        might not work properly (e.g. ``len()``).

        The behaviour of the underlying ``WebDataset`` instance can be customized by
        providing its kwargs directly to the constructor of this class. For details,
        see :func:`lhotse.dataset.webdataset.mini_webdataset` documentation.

        **Examples**

        Read manifests and data from a single tarball::

            >>> cuts = CutSet.from_webdataset("data/cuts-train.tar")

        Read manifests and data from a multiple tarball shards::

            >>> cuts = CutSet.from_webdataset("data/shard-{000000..004126}.tar")
            >>> # alternatively
            >>> cuts = CutSet.from_webdataset(["data/shard-000000.tar", "data/shard-000001.tar", ...])

        Read manifests and data from shards in cloud storage (here AWS S3 via AWS CLI)::

            >>> cuts = CutSet.from_webdataset("pipe:aws s3 cp data/shard-{000000..004126}.tar -")

        Read manifests and data from shards which are split between PyTorch DistributeDataParallel
        nodes and dataloading workers, with shard-level shuffling enabled::

            >>> cuts = CutSet.from_webdataset(
            ...     "data/shard-{000000..004126}.tar",
            ...     split_by_worker=True,
            ...     split_by_node=True,
            ...     shuffle_shards=True,
            ... )

        """
        from lhotse.dataset.webdataset import LazyWebdatasetIterator

        return CutSet(cuts=LazyWebdatasetIterator(path, **wds_kwargs))

    def to_dicts(self) -> Iterable[dict]:
        return (cut.to_dict() for cut in self)

    def decompose(
        self, output_dir: Optional[Pathlike] = None, verbose: bool = False
    ) -> Tuple[Optional[RecordingSet], Optional[SupervisionSet], Optional[FeatureSet]]:
        """
        Return a 3-tuple of unique (recordings, supervisions, features) found in
        this :class:`CutSet`. Some manifest sets may also be ``None``, e.g.,
        if features were not extracted.

        .. note:: :class:`.MixedCut` is iterated over its track cuts.

        :param output_dir: directory where the manifests will be saved.
            The following files will be created: 'recordings.jsonl.gz',
            'supervisions.jsonl.gz', 'features.jsonl.gz'.
        :param verbose: when ``True``, shows a progress bar.
        """
        if output_dir is not None:
            output_dir = Path(output_dir)
            output_dir.mkdir(parents=True, exist_ok=True)

        stored_rids = set()
        stored_sids = set()

        with RecordingSet.open_writer(
            output_dir / "recordings.jsonl.gz" if output_dir is not None else None
        ) as rw, SupervisionSet.open_writer(
            output_dir / "supervisions.jsonl.gz" if output_dir is not None else None
        ) as sw, FeatureSet.open_writer(
            output_dir / "features.jsonl.gz" if output_dir is not None else None
        ) as fw:

            def save(mono_cut: MonoCut):
                if mono_cut.has_recording and mono_cut.recording_id not in stored_rids:
                    rw.write(mono_cut.recording)
                    stored_rids.add(mono_cut.recording_id)
                if mono_cut.has_features:
                    # Note: we have no way of saying if features are unique,
                    #       so we will always write them.
                    fw.write(mono_cut.features)
                for sup in mono_cut.supervisions:
                    if sup.id not in stored_sids:
                        # Supervisions inside cuts are relative to cuts start,
                        # so we correct the offset.
                        sw.write(sup.with_offset(mono_cut.start))
                        stored_sids.add(sup.id)

            for cut in tqdm(self, desc="Decomposing cuts") if verbose else self:
                if isinstance(cut, MonoCut):
                    save(cut)
                elif isinstance(cut, MixedCut):
                    for track in cut.tracks:
                        if isinstance(track.cut, MonoCut):
                            save(track.cut)

        return rw.open_manifest(), sw.open_manifest(), fw.open_manifest()

    def describe(self) -> None:
        """
        Print a message describing details about the ``CutSet`` - the number of cuts and the
        duration statistics, including the total duration and the percentage of speech segments.

        Example output:
            Cuts count: 547
            Total duration (hours): 326.4
            Speech duration (hours): 79.6 (24.4%)
            ***
            Duration statistics (seconds):
            mean    2148.0
            std      870.9
            min      477.0
            25%     1523.0
            50%     2157.0
            75%     2423.0
            max     5415.0
            dtype: float64
        """
        durations = np.array([c.duration for c in self])
        speech_durations = np.array(
            [s.duration for c in self for s in c.trimmed_supervisions]
        )
        total_sum = durations.sum()
        speech_sum = speech_durations.sum()
        print("Cuts count:", len(self))
        print(f"Total duration (hours): {total_sum / 3600:.1f}")
        print(
            f"Speech duration (hours): {speech_sum / 3600:.1f} ({speech_sum / total_sum:.1%})"
        )
        print("***")
        print("Duration statistics (seconds):")
        print(f"mean\t{np.mean(durations):.1f}")
        print(f"std\t{np.std(durations):.1f}")
        print(f"min\t{np.min(durations):.1f}")
        print(f"25%\t{np.percentile(durations, 25):.1f}")
        print(f"50%\t{np.median(durations):.1f}")
        print(f"75%\t{np.percentile(durations, 75):.1f}")
        print(f"max\t{np.max(durations):.1f}")

    def shuffle(self, rng: Optional[random.Random] = None) -> "CutSet":
        """
        Shuffle the cut IDs in the current :class:`.CutSet` and return a shuffled copy of self.

        :param rng: an optional instance of ``random.Random`` for precise control of randomness.
        :return: a shuffled copy of self.
        """
        if rng is None:
            rng = random
        ids = list(self.ids)
        rng.shuffle(ids)
        return CutSet(cuts={cid: self[cid] for cid in ids})

    def split(
        self, num_splits: int, shuffle: bool = False, drop_last: bool = False
    ) -> List["CutSet"]:
        """
        Split the :class:`~lhotse.CutSet` into ``num_splits`` pieces of equal size.

        :param num_splits: Requested number of splits.
        :param shuffle: Optionally shuffle the recordings order first.
        :param drop_last: determines how to handle splitting when ``len(seq)`` is not divisible
            by ``num_splits``. When ``False`` (default), the splits might have unequal lengths.
            When ``True``, it may discard the last element in some splits to ensure they are
            equally long.
        :return: A list of :class:`~lhotse.CutSet` pieces.
        """
        return [
            CutSet.from_cuts(subset)
            for subset in split_sequence(
                self, num_splits=num_splits, shuffle=shuffle, drop_last=drop_last
            )
        ]

    def split_lazy(self, output_dir: Pathlike, chunk_size: int) -> List["CutSet"]:
        """
        Splits a manifest (either lazily or eagerly opened) into chunks, each
        with ``chunk_size`` items (except for the last one, typically).

        In order to be memory efficient, this implementation saves each chunk
        to disk in a ``.jsonl.gz`` format as the input manifest is sampled.

        .. note:: For lowest memory usage, use ``load_manifest_lazy`` to open the
            input manifest for this method.

        :param it: any iterable of Lhotse manifests.
        :param output_dir: directory where the split manifests are saved.
            Each manifest is saved at: ``{output_dir}/{split_idx}.jsonl.gz``
        :param chunk_size: the number of items in each chunk.
        :return: a list of lazily opened chunk manifests.
        """
        return split_manifest_lazy(self, output_dir=output_dir, chunk_size=chunk_size)

    def subset(
        self,
        *,  # only keyword arguments allowed
        supervision_ids: Optional[Iterable[str]] = None,
        cut_ids: Optional[Iterable[str]] = None,
        first: Optional[int] = None,
        last: Optional[int] = None,
    ) -> "CutSet":
        """
        Return a new ``CutSet`` according to the selected subset criterion.
        Only a single argument to ``subset`` is supported at this time.

        Example:
            >>> cuts = CutSet.from_yaml('path/to/cuts')
            >>> train_set = cuts.subset(supervision_ids=train_ids)
            >>> test_set = cuts.subset(supervision_ids=test_ids)

        :param supervision_ids: List of supervision IDs to keep.
        :param cut_ids: List of cut IDs to keep.
            The returned :class:`.CutSet` preserves the order of `cut_ids`.
        :param first: int, the number of first cuts to keep.
        :param last: int, the number of last cuts to keep.
        :return: a new ``CutSet`` with the subset results.
        """
        assert exactly_one_not_null(
            supervision_ids, cut_ids, first, last
        ), "subset() can handle only one non-None arg."

        if first is not None:
            assert first > 0
            if first > len(self):
                logging.warning(
                    f"CutSet has only {len(self)} items but first {first} required; not doing anything."
                )
                return self
            return CutSet.from_cuts(islice(self, first))

        if last is not None:
            assert last > 0
            if last > len(self):
                logging.warning(
                    f"CutSet has only {len(self)} items but last {last} required; not doing anything."
                )
                return self
            cut_ids = list(self.ids)[-last:]
            return CutSet.from_cuts(self[cid] for cid in cut_ids)

        if supervision_ids is not None:
            # Remove cuts without supervisions
            supervision_ids = set(supervision_ids)
            return CutSet.from_cuts(
                cut.filter_supervisions(lambda s: s.id in supervision_ids)
                for cut in self
                if any(s.id in supervision_ids for s in cut.supervisions)
            )

        if cut_ids is not None:
            cut_ids = list(cut_ids)  # Remember the original order
            id_set = frozenset(cut_ids)  # Make a set for quick lookup
            # Iteration makes it possible to subset lazy manifests
            cuts = CutSet.from_cuts(cut for cut in self if cut.id in id_set)
            if len(cuts) < len(cut_ids):
                logging.warning(
                    f"In CutSet.subset(cut_ids=...): expected {len(cut_ids)} cuts but got {len(cuts)} "
                    f"instead ({len(cut_ids) - len(cuts)} cut IDs were not in the CutSet)."
                )
            # Restore the requested cut_ids order.
            return CutSet.from_cuts(cuts[cid] for cid in cut_ids)

    def filter_supervisions(
        self, predicate: Callable[[SupervisionSegment], bool]
    ) -> "CutSet":
        """
        Return a new CutSet with Cuts containing only `SupervisionSegments` satisfying `predicate`

        Cuts without supervisions are preserved

        Example:
            >>> cuts = CutSet.from_yaml('path/to/cuts')
            >>> at_least_five_second_supervisions = cuts.filter_supervisions(lambda s: s.duration >= 5)

        :param predicate: A callable that accepts `SupervisionSegment` and returns bool
        :return: a CutSet with filtered supervisions
        """
        return CutSet.from_cuts(cut.filter_supervisions(predicate) for cut in self)

    def merge_supervisions(
        self, custom_merge_fn: Optional[Callable[[str, Iterable[Any]], Any]] = None
    ) -> "CutSet":
        """
        Return a copy of the cut that has all of its supervisions merged into
        a single segment.

        The new start is the start of the earliest superivion, and the new duration
        is a minimum spanning duration for all the supervisions.

        The text fields are concatenated with a whitespace, and all other string fields
        (including IDs) are prefixed with "cat#" and concatenated with a hash symbol "#".
        This is also applied to ``custom`` fields. Fields with a ``None`` value are omitted.

        :param custom_merge_fn: a function that will be called to merge custom fields values.
            We expect ``custom_merge_fn`` to handle all possible custom keys.
            When not provided, we will treat all custom values as strings.
            It will be called roughly like:
            ``custom_merge_fn(custom_key, [s.custom[custom_key] for s in sups])``
        """
        return CutSet.from_cuts(
            c.merge_supervisions(custom_merge_fn=custom_merge_fn) for c in self
        )

    def filter(self, predicate: Callable[[Cut], bool]) -> "CutSet":
        """
        Return a new CutSet with the Cuts that satisfy the `predicate`.

        :param predicate: a function that takes a cut as an argument and returns bool.
        :return: a filtered CutSet.
        """
        return CutSet.from_cuts(cut for cut in self if predicate(cut))

    def trim_to_supervisions(
        self,
        keep_overlapping: bool = True,
        min_duration: Optional[Seconds] = None,
        context_direction: Literal["center", "left", "right", "random"] = "center",
        num_jobs: int = 1,
    ) -> "CutSet":
        """
        Return a new CutSet with Cuts that have identical spans as their supervisions.

        For example, the following cut::

                    Cut
            |-----------------|
             Sup1
            |----|  Sup2
               |-----------|

        is transformed into two cuts::

             Cut1
            |----|
             Sup1
            |----|
               Sup2
               |-|
                    Cut2
               |-----------|
               Sup1
               |-|
                    Sup2
               |-----------|

        :param keep_overlapping: when ``False``, it will discard parts of other supervisions that overlap with the
            main supervision. In the illustration above, it would discard ``Sup2`` in ``Cut1`` and ``Sup1`` in ``Cut2``.
            In this mode, we guarantee that there will always be exactly one supervision per cut.
        :param min_duration: An optional duration in seconds; specifying this argument will extend the cuts
            that would have been shorter than ``min_duration`` with actual acoustic context in the recording/features.
            If there are supervisions present in the context, they are kept when ``keep_overlapping`` is true.
            If there is not enough context, the returned cut will be shorter than ``min_duration``.
            If the supervision segment is longer than ``min_duration``, the return cut will be longer.
        :param context_direction: Which direction should the cut be expanded towards to include context.
            The value of "center" implies equal expansion to left and right;
            random uniformly samples a value between "left" and "right".
        :param num_jobs: Number of parallel workers to process the cuts.
        :return: a ``CutSet``.
        """
        if num_jobs == 1:
            return CutSet.from_cuts(
                # chain.from_iterable is a flatten operation: Iterable[Iterable[T]] -> Iterable[T]
                chain.from_iterable(
                    cut.trim_to_supervisions(
                        keep_overlapping=keep_overlapping,
                        min_duration=min_duration,
                        context_direction=context_direction,
                    )
                    for cut in self
                )
            )

        from lhotse.manipulation import split_parallelize_combine

        result = split_parallelize_combine(
            num_jobs,
            self,
            CutSet.trim_to_supervisions,
            keep_overlapping=keep_overlapping,
            min_duration=min_duration,
            context_direction=context_direction,
        )
        return result

    def trim_to_unsupervised_segments(self) -> "CutSet":
        """
        Return a new CutSet with Cuts created from segments that have no supervisions (likely
        silence or noise).

        :return: a ``CutSet``.
        """
        from cytoolz import sliding_window

        cuts = []
        for cut in self:
            segments = []
            supervisions = sorted(cut.supervisions, key=lambda s: s.start)
            # Check if there is an unsupervised segment at the start of the cut,
            # before the first supervision.
            if supervisions[0].start > 0:
                segments.append((0, supervisions[0].start))
            # Check if there are unsupervised segments between the supervisions.
            for left, right in sliding_window(2, supervisions):
                if overlaps(left, right) or left.end == right.start:
                    continue
                segments.append((left.end, right.start))
            # Check if there is an unsupervised segment after the last supervision,
            # before the cut ends.
            if supervisions[-1].end < cut.duration:
                segments.append((supervisions[-1].end, cut.duration))
            # Create cuts from all found unsupervised segments.
            for start, end in segments:
                cuts.append(cut.truncate(offset=start, duration=end - start))
        return CutSet.from_cuts(cuts)

    def mix_same_recording_channels(self) -> "CutSet":
        """
        Find cuts that come from the same recording and have matching start and end times, but
        represent different channels. Then, mix them together (in matching groups) and return
        a new ``CutSet`` that contains their mixes. This is useful for processing microphone array
        recordings.

        It is intended to be used as the first operation after creating a new ``CutSet`` (but
        might also work in other circumstances, e.g. if it was cut to windows first).

        Example:
            >>> ami = prepare_ami('path/to/ami')
            >>> cut_set = CutSet.from_manifests(recordings=ami['train']['recordings'])
            >>> multi_channel_cut_set = cut_set.mix_same_recording_channels()

        In the AMI example, the ``multi_channel_cut_set`` will yield MixedCuts that hold all single-channel
        Cuts together.
        """
        if self.mixed_cuts:
            raise ValueError(
                "This operation is not applicable to CutSet's containing MixedCut's."
            )
        from cytoolz.itertoolz import groupby

        groups = groupby(lambda cut: (cut.recording.id, cut.start, cut.end), self)
        return CutSet.from_cuts(mix_cuts(cuts) for cuts in groups.values())

    def sort_by_duration(self, ascending: bool = False) -> "CutSet":
        """
        Sort the CutSet according to cuts duration and return the result. Descending by default.
        """
        return CutSet.from_cuts(
            sorted(self, key=(lambda cut: cut.duration), reverse=not ascending)
        )

    def sort_like(self, other: "CutSet") -> "CutSet":
        """
        Sort the CutSet according to the order of cut IDs in ``other`` and return the result.
        """
        assert set(self.ids) == set(
            other.ids
        ), "sort_like() expects both CutSet's to have identical cut IDs."
        return CutSet.from_cuts(self[cid] for cid in other.ids)

    def index_supervisions(
        self, index_mixed_tracks: bool = False, keep_ids: Optional[Set[str]] = None
    ) -> Dict[str, IntervalTree]:
        """
        Create a two-level index of supervision segments. It is a mapping from a Cut's ID to an
        interval tree that contains the supervisions of that Cut.

        The interval tree can be efficiently queried for overlapping and/or enveloping segments.
        It helps speed up some operations on Cuts of very long recordings (1h+) that contain many
        supervisions.

        :param index_mixed_tracks: Should the tracks of MixedCut's be indexed as additional, separate entries.
        :param keep_ids: If specified, we will only index the supervisions with the specified IDs.
        :return: a mapping from MonoCut ID to an interval tree of SupervisionSegments.
        """
        indexed = {}
        for cut in self:
            indexed.update(
                cut.index_supervisions(
                    index_mixed_tracks=index_mixed_tracks, keep_ids=keep_ids
                )
            )
        return indexed

    def pad(
        self,
        duration: Seconds = None,
        num_frames: int = None,
        num_samples: int = None,
        pad_feat_value: float = LOG_EPSILON,
        direction: str = "right",
        preserve_id: bool = False,
        pad_value_dict: Optional[Dict[str, Union[int, float]]] = None,
    ) -> "CutSet":
        """
        Return a new CutSet with Cuts padded to ``duration``, ``num_frames`` or ``num_samples``.
        Cuts longer than the specified argument will not be affected.
        By default, cuts will be padded to the right (i.e. after the signal).

        When none of ``duration``, ``num_frames``, or ``num_samples`` is specified,
        we'll try to determine the best way to pad to the longest cut based on
        whether features or recordings are available.

        :param duration: The cuts minimal duration after padding.
            When not specified, we'll choose the duration of the longest cut in the CutSet.
        :param num_frames: The cut's total number of frames after padding.
        :param num_samples: The cut's total number of samples after padding.
        :param pad_feat_value: A float value that's used for padding the features.
            By default we assume a log-energy floor of approx. -23 (1e-10 after exp).
        :param direction: string, 'left', 'right' or 'both'. Determines whether the padding is added
            before or after the cut.
        :param preserve_id: When ``True``, preserves the cut ID from before padding.
            Otherwise, generates a new random ID (default).
        :param pad_value_dict: Optional dict that specifies what value should be used
            for padding arrays in custom attributes.
        :return: A padded CutSet.
        """
        # When the user does not specify explicit padding duration/num_frames/num_samples,
        # we'll try to pad using frames if there are features,
        # otherwise using samples if there are recordings,
        # otherwise duration which is always there.
        if all(arg is None for arg in (duration, num_frames, num_samples)):
            if all(c.has_features for c in self):
                num_frames = max(c.num_frames for c in self)
            elif all(c.has_recording for c in self):
                num_samples = max(c.num_samples for c in self)
            else:
                duration = max(cut.duration for cut in self)

        return CutSet.from_cuts(
            cut.pad(
                duration=duration,
                num_frames=num_frames,
                num_samples=num_samples,
                pad_feat_value=pad_feat_value,
                direction=direction,
                preserve_id=preserve_id,
                pad_value_dict=pad_value_dict,
            )
            for cut in self
        )

    def truncate(
        self,
        max_duration: Seconds,
        offset_type: str,
        keep_excessive_supervisions: bool = True,
        preserve_id: bool = False,
        rng: Optional[random.Random] = None,
    ) -> "CutSet":
        """
        Return a new CutSet with the Cuts truncated so that their durations are at most `max_duration`.
        Cuts shorter than `max_duration` will not be changed.
        :param max_duration: float, the maximum duration in seconds of a cut in the resulting manifest.
        :param offset_type: str, can be:
        - 'start' => cuts are truncated from their start;
        - 'end' => cuts are truncated from their end minus max_duration;
        - 'random' => cuts are truncated randomly between their start and their end minus max_duration
        :param keep_excessive_supervisions: bool. When a cut is truncated in the middle of a supervision segment,
        should the supervision be kept.
        :param preserve_id: bool. Should the truncated cut keep the same ID or get a new, random one.
        :param rng: optional random number generator to be used with a 'random' ``offset_type``.
        :return: a new CutSet instance with truncated cuts.
        """
        truncated_cuts = []
        for cut in self:
            if cut.duration <= max_duration:
                truncated_cuts.append(cut)
                continue

            def compute_offset():
                if offset_type == "start":
                    return 0.0
                last_offset = cut.duration - max_duration
                if offset_type == "end":
                    return last_offset
                if offset_type == "random":
                    if rng is None:
                        return random.uniform(0.0, last_offset)
                    else:
                        return rng.uniform(0.0, last_offset)
                raise ValueError(f"Unknown 'offset_type' option: {offset_type}")

            truncated_cuts.append(
                cut.truncate(
                    offset=compute_offset(),
                    duration=max_duration,
                    keep_excessive_supervisions=keep_excessive_supervisions,
                    preserve_id=preserve_id,
                )
            )
        return CutSet.from_cuts(truncated_cuts)

    def extend_by(
        self,
        duration: Seconds,
        direction: str = "both",
        preserve_id: bool = False,
    ) -> "CutSet":
        """
        Returns a new CutSet with cuts extended by `duration` amount.

        :param duration: float (seconds), specifies the duration by which the CutSet is extended.
        :param direction: string, 'left', 'right' or 'both'. Determines whether to extend on the left,
            right, or both sides. If 'both', extend on both sides by the same duration (equal to `duration`).
        :param preserve_id: bool. Should the extended cut keep the same ID or get a new, random one.
        :return: a new CutSet instance.
        """
        return CutSet.from_cuts(
            cut.extend_by(
                duration=duration, direction=direction, preserve_id=preserve_id
            )
            for cut in self
        )

    def cut_into_windows(
        self,
        duration: Seconds,
        keep_excessive_supervisions: bool = True,
        num_jobs: int = 1,
    ) -> "CutSet":
        """
        Return a new ``CutSet``, made by traversing each ``MonoCut`` in windows of ``duration`` seconds and
        creating new ``MonoCut`` out of them.

        The last window might have a shorter duration if there was not enough audio, so you might want to
        use either ``.filter()`` or ``.pad()`` afterwards to obtain a uniform duration ``CutSet``.

        :param duration: Desired duration of the new cuts in seconds.
        :param keep_excessive_supervisions: bool. When a cut is truncated in the middle of a supervision segment,
            should the supervision be kept.
        :param num_jobs: The number of parallel workers.
        :return: a new CutSet with cuts made from shorter duration windows.
        """
        if num_jobs == 1:
            new_cuts = []
            for cut in self:
                n_windows = ceil(cut.duration / duration)
                for i in range(n_windows):
                    new_cuts.append(
                        cut.truncate(
                            offset=duration * i,
                            duration=duration,
                            keep_excessive_supervisions=keep_excessive_supervisions,
                        )
                    )
            return CutSet(cuts={c.id: c for c in new_cuts})

        from lhotse.manipulation import split_parallelize_combine

        result = split_parallelize_combine(
            num_jobs,
            self,
            CutSet.cut_into_windows,
            duration=duration,
            keep_excessive_supervisions=keep_excessive_supervisions,
        )
        return result

    def sample(self, n_cuts: int = 1) -> Union[Cut, "CutSet"]:
        """
        Randomly sample this ``CutSet`` and return ``n_cuts`` cuts.
        When ``n_cuts`` is 1, will return a single cut instance; otherwise will return a ``CutSet``.
        """
        assert n_cuts > 0
        # TODO: We might want to make this more efficient in the future
        #  by holding a cached list of cut ids as a member of CutSet...
        cut_indices = random.sample(range(len(self)), min(n_cuts, len(self)))
        cuts = [self[idx] for idx in cut_indices]
        if n_cuts == 1:
            return cuts[0]
        return CutSet.from_cuts(cuts)

    def resample(self, sampling_rate: int, affix_id: bool = False) -> "CutSet":
        """
        Return a new :class:`~lhotse.cut.CutSet` that contains cuts resampled to the new
        ``sampling_rate``. All cuts in the manifest must contain recording information.
        If the feature manifests are attached, they are dropped.

        :param sampling_rate: The new sampling rate.
        :param affix_id: Should we modify the ID (useful if both versions of the same
            cut are going to be present in a single manifest).
        :return: a modified copy of the ``CutSet``.
        """
        return self.map(lambda cut: cut.resample(sampling_rate, affix_id=affix_id))

    def perturb_speed(self, factor: float, affix_id: bool = True) -> "CutSet":
        """
        Return a new :class:`~lhotse.cut.CutSet` that contains speed perturbed cuts
        with a factor of ``factor``. It requires the recording manifests to be present.
        If the feature manifests are attached, they are dropped.
        The supervision manifests are modified to reflect the speed perturbed
        start times and durations.

        :param factor: The resulting playback speed is ``factor`` times the original one.
        :param affix_id: Should we modify the ID (useful if both versions of the same
            cut are going to be present in a single manifest).
        :return: a modified copy of the ``CutSet``.
        """
        return self.map(lambda cut: cut.perturb_speed(factor=factor, affix_id=affix_id))

    def perturb_tempo(self, factor: float, affix_id: bool = True) -> "CutSet":
        """
        Return a new :class:`~lhotse.cut.CutSet` that contains tempo perturbed cuts
        with a factor of ``factor``.

        Compared to speed perturbation, tempo preserves pitch.
        It requires the recording manifests to be present.
        If the feature manifests are attached, they are dropped.
        The supervision manifests are modified to reflect the tempo perturbed
        start times and durations.

        :param factor: The resulting playback tempo is ``factor`` times the original one.
        :param affix_id: Should we modify the ID (useful if both versions of the same
            cut are going to be present in a single manifest).
        :return: a modified copy of the ``CutSet``.
        """
        return self.map(lambda cut: cut.perturb_tempo(factor=factor, affix_id=affix_id))

    def perturb_volume(self, factor: float, affix_id: bool = True) -> "CutSet":
        """
        Return a new :class:`~lhotse.cut.CutSet` that contains volume perturbed cuts
        with a factor of ``factor``. It requires the recording manifests to be present.
        If the feature manifests are attached, they are dropped.
        The supervision manifests are remaining the same.

        :param factor: The resulting playback volume is ``factor`` times the original one.
        :param affix_id: Should we modify the ID (useful if both versions of the same
            cut are going to be present in a single manifest).
        :return: a modified copy of the ``CutSet``.
        """
        return self.map(
            lambda cut: cut.perturb_volume(factor=factor, affix_id=affix_id)
        )

    def reverb_rir(
        self,
        rir_recordings: "RecordingSet",
        normalize_output: bool = True,
        early_only: bool = False,
        affix_id: bool = True,
    ) -> "CutSet":
        """
        Return a new :class:`~lhotse.cut.CutSet` that contains original cuts convolved with
        randomly chosen impulse responses from `rir_recordings`. It requires the recording manifests to be present.
        If the feature manifests are attached, they are dropped.
        The supervision manifests remain the same.

        :param rir_recordings: RecordingSet containing the room impulse responses.
        :param normalize_output: When true, output will be normalized to have energy as input.
        :param early_only: When true, only the early reflections (first 50 ms) will be used.
        :param affix_id: Should we modify the ID (useful if both versions of the same
            cut are going to be present in a single manifest).
        :return: a modified copy of the ``CutSet``.
        """
        rir_recordings = list(rir_recordings)
        return CutSet.from_cuts(
            [
                cut.reverb_rir(
                    rir_recording=random.choice(rir_recordings),
                    normalize_output=normalize_output,
                    early_only=early_only,
                    affix_id=affix_id,
                )
                for cut in self
            ]
        )

    def mix(
        self,
        cuts: "CutSet",
        duration: Optional[Seconds] = None,
        allow_padding: bool = False,
        snr: Optional[Union[Decibels, Sequence[Decibels]]] = 20,
        preserve_id: Optional[str] = None,
        mix_prob: float = 1.0,
    ) -> "CutSet":
        """
        Mix cuts in this ``CutSet`` with randomly sampled cuts from another ``CutSet``.
        A typical application would be data augmentation with noise, music, babble, etc.

        :param cuts: a ``CutSet`` containing cuts to be mixed into this ``CutSet``.
        :param duration: an optional float in seconds.
            When ``None``, we will preserve the duration of the cuts in ``self``
            (i.e. we'll truncate the mix if it exceeded the original duration).
            Otherwise, we will keep sampling cuts to mix in until we reach the specified
            ``duration`` (and truncate to that value, should it be exceeded).
        :param allow_padding: an optional bool.
            When it is ``True``, we will allow the offset to be larger than the reference
            cut by padding the reference cut.
        :param snr: an optional float, or pair (range) of floats, in decibels.
            When it's a single float, we will mix all cuts with this SNR level
            (where cuts in ``self`` are treated as signals, and cuts in ``cuts`` are treated as noise).
            When it's a pair of floats, we will uniformly sample SNR values from that range.
            When ``None``, we will mix the cuts without any level adjustment
            (could be too noisy for data augmentation).
        :param preserve_id: optional string ("left", "right"). when specified, append will preserve the cut id
            of the left- or right-hand side argument. otherwise, a new random id is generated.
        :param mix_prob: an optional float in range [0, 1].
            Specifies the probability of performing a mix.
            Values lower than 1.0 mean that some cuts in the output will be unchanged.
        :return: a new ``CutSet`` with mixed cuts.
        """
        assert 0.0 <= mix_prob <= 1.0
        assert duration is None or duration > 0
        if isinstance(snr, (tuple, list)):
            assert (
                len(snr) == 2
            ), f"SNR range must be a list or tuple with exactly two values (got: {snr})"
        else:
            assert isinstance(snr, (type(None), int, float))
        mixed_cuts = []
        for cut in self:
            # Check whether we're going to mix something into the current cut
            # or pass it through unchanged.
            if random.uniform(0.0, 1.0) > mix_prob:
                mixed_cuts.append(cut)
                continue
            # Randomly sample a new cut from "cuts" to mix in.
            to_mix = cuts.sample()
            # Determine the SNR - either it's specified or we need to sample one.
            snr = random.uniform(*snr) if isinstance(snr, (list, tuple)) else snr
            # Actual mixing
            mixed = cut.mix(other=to_mix, snr=snr, preserve_id=preserve_id)
            # Did the user specify a duration?
            # If yes, we will ensure that shorter cuts have more noise mixed in
            # to "pad" them with at the end.
            if duration is not None:
                mixed_in_duration = to_mix.duration
                # Keep sampling until we mixed in a "duration" amount of noise.
                # Note: we subtract 0.05s (50ms) from the target duration to avoid edge cases
                #       where we mix in some noise cut that effectively has 0 frames of features.
                while mixed_in_duration < (duration - 0.05):
                    to_mix = cuts.sample()
                    # Keep the SNR constant for each cut from "self".
                    mixed = mixed.mix(
                        other=to_mix,
                        snr=snr,
                        offset_other_by=mixed_in_duration,
                        allow_padding=allow_padding,
                        preserve_id=preserve_id,
                    )
                    # Since we're adding floats, we can be off by an epsilon and trigger
                    # some assertions for exceeding duration; do precautionary rounding here.
                    mixed_in_duration = round(
                        mixed_in_duration + to_mix.duration, ndigits=8
                    )
            # We truncate the mixed to either the original duration or the requested duration.
            mixed = mixed.truncate(
                duration=cut.duration if duration is None else duration,
                preserve_id=preserve_id is not None,
            )
            mixed_cuts.append(mixed)
        return CutSet.from_cuts(mixed_cuts)

    def drop_features(self) -> "CutSet":
        """
        Return a new :class:`.CutSet`, where each :class:`.Cut` is copied and detached from its extracted features.
        """
        return CutSet.from_cuts(c.drop_features() for c in self)

    def drop_recordings(self) -> "CutSet":
        """
        Return a new :class:`.CutSet`, where each :class:`.Cut` is copied and detached from its recordings.
        """
        return CutSet.from_cuts(c.drop_recording() for c in self)

    def drop_supervisions(self) -> "CutSet":
        """
        Return a new :class:`.CutSet`, where each :class:`.Cut` is copied and detached from its supervisions.
        """
        return CutSet.from_cuts(c.drop_supervisions() for c in self)

    def compute_and_store_features(
        self,
        extractor: FeatureExtractor,
        storage_path: Pathlike,
        num_jobs: Optional[int] = None,
        augment_fn: Optional[AugmentFn] = None,
        storage_type: Type[FW] = LilcomChunkyWriter,
        executor: Optional[Executor] = None,
        mix_eagerly: bool = True,
        progress_bar: bool = True,
    ) -> "CutSet":
        """
        Extract features for all cuts, possibly in parallel,
        and store them using the specified storage object.

        Examples:

            Extract fbank features on one machine using 8 processes,
            store arrays partitioned in 8 archive files with lilcom compression:

            >>> cuts = CutSet(...)
            ... cuts.compute_and_store_features(
            ...     extractor=Fbank(),
            ...     storage_path='feats',
            ...     num_jobs=8,
            ... )

            Extract fbank features on one machine using 8 processes,
            store each array in a separate file with lilcom compression:

            >>> cuts = CutSet(...)
            ... cuts.compute_and_store_features(
            ...     extractor=Fbank(),
            ...     storage_path='feats',
            ...     num_jobs=8,
            ...     storage_type=LilcomFilesWriter
            ... )

            Extract fbank features on multiple machines using a Dask cluster
            with 80 jobs,
            store arrays partitioned in 80 archive files with lilcom compression:

            >>> from distributed import Client
            ... cuts = CutSet(...)
            ... cuts.compute_and_store_features(
            ...     extractor=Fbank(),
            ...     storage_path='feats',
            ...     num_jobs=80,
            ...     executor=Client(...)
            ... )

            Extract fbank features on one machine using 8 processes,
            store each array in an S3 bucket (requires ``smart_open``):

            >>> cuts = CutSet(...)
            ... cuts.compute_and_store_features(
            ...     extractor=Fbank(),
            ...     storage_path='s3://my-feature-bucket/my-corpus-features',
            ...     num_jobs=8,
            ...     storage_type=LilcomURLWriter
            ... )

        :param extractor: A ``FeatureExtractor`` instance
            (either Lhotse's built-in or a custom implementation).
        :param storage_path: The path to location where we will store the features.
            The exact type and layout of stored files will be dictated by the
            ``storage_type`` argument.
        :param num_jobs: The number of parallel processes used to extract the features.
            We will internally split the CutSet into this many chunks
            and process each chunk in parallel.
        :param augment_fn: an optional callable used for audio augmentation.
            Be careful with the types of augmentations used: if they modify
            the start/end/duration times of the cut and its supervisions,
            you will end up with incorrect supervision information when using this API.
            E.g. for speed perturbation, use ``CutSet.perturb_speed()`` instead.
        :param storage_type: a ``FeaturesWriter`` subclass type.
            It determines how the features are stored to disk,
            e.g. separate file per array, HDF5 files with multiple arrays, etc.
        :param executor: when provided, will be used to parallelize the feature extraction process.
            By default, we will instantiate a ProcessPoolExecutor.
            Learn more about the ``Executor`` API at
            https://lhotse.readthedocs.io/en/latest/parallelism.html
        :param mix_eagerly: Related to how the features are extracted for ``MixedCut``
            instances, if any are present.
            When False, extract and store the features for each track separately,
            and mix them dynamically when loading the features.
            When True, mix the audio first and store the mixed features,
            returning a new ``MonoCut`` instance with the same ID.
            The returned ``MonoCut`` will not have a ``Recording`` attached.
        :param progress_bar: Should a progress bar be displayed (automatically turned off
            for parallel computation).
        :return: Returns a new ``CutSet`` with ``Features`` manifests attached to the cuts.
        """
        from lhotse.manipulation import combine
        from cytoolz import identity

        # Pre-conditions and args setup
        progress = (
            identity  # does nothing, unless we overwrite it with an actual prog bar
        )
        if num_jobs is None:
            num_jobs = 1
        if num_jobs == 1 and executor is not None:
            logging.warning(
                "Executor argument was passed but num_jobs set to 1: "
                "we will ignore the executor and use non-parallel execution."
            )
            executor = None

        if num_jobs > 1 and torch.get_num_threads() > 1:
            logging.warning(
                "num_jobs is > 1 and torch's number of threads is > 1 as well: "
                "For certain configs this can result in a never ending computation. "
                "If this happens, use torch.set_num_threads(1) to circumvent this."
            )

        # Non-parallel execution
        if executor is None and num_jobs == 1:
            if progress_bar:
                progress = partial(
                    tqdm, desc="Extracting and storing features", total=len(self)
                )
            with storage_type(storage_path) as storage:
                return CutSet.from_cuts(
                    progress(
                        cut.compute_and_store_features(
                            extractor=extractor,
                            storage=storage,
                            augment_fn=augment_fn,
                            mix_eagerly=mix_eagerly,
                        )
                        for cut in self
                    )
                )

        # HACK: support URL storage for writing
        if "://" in str(storage_path):
            # "storage_path" is actually an URL
            def sub_storage_path(idx: int) -> str:
                return f"{storage_path}/feats-{idx}"

        else:
            # We are now sure that "storage_path" will be the root for
            # multiple feature storages - we can create it as a directory
            storage_path = Path(storage_path)
            storage_path.mkdir(parents=True, exist_ok=True)

            def sub_storage_path(idx: int) -> str:
                return storage_path / f"feats-{idx}"

        # Parallel execution: prepare the CutSet splits
        cut_sets = self.split(num_jobs, shuffle=True)

        # Initialize the default executor if None was given
        if executor is None:
            executor = ProcessPoolExecutor(num_jobs)

        # Submit the chunked tasks to parallel workers.
        # Each worker runs the non-parallel version of this function inside.
        futures = [
            executor.submit(
                CutSet.compute_and_store_features,
                cs,
                extractor=extractor,
                storage_path=sub_storage_path(i),
                augment_fn=augment_fn,
                storage_type=storage_type,
                mix_eagerly=mix_eagerly,
                # Disable individual workers progress bars for readability
                progress_bar=False,
            )
            for i, cs in enumerate(cut_sets)
        ]

        if progress_bar:
            progress = partial(
                tqdm,
                desc="Extracting and storing features (chunks progress)",
                total=len(futures),
            )

        cuts_with_feats = combine(progress(f.result() for f in futures))
        return cuts_with_feats

    def compute_and_store_features_batch(
        self,
        extractor: FeatureExtractor,
        storage_path: Pathlike,
        manifest_path: Optional[Pathlike] = None,
        batch_duration: Seconds = 600.0,
        num_workers: int = 4,
        augment_fn: Optional[AugmentFn] = None,
        storage_type: Type[FW] = LilcomChunkyWriter,
        overwrite: bool = False,
    ) -> "CutSet":
        """
        Extract features for all cuts in batches.
        This method is intended for use with compatible feature extractors that
        implement an accelerated :meth:`~lhotse.FeatureExtractor.extract_batch` method.
        For example, ``kaldifeat`` extractors can be used this way (see, e.g.,
        :class:`~lhotse.KaldifeatFbank` or :class:`~lhotse.KaldifeatMfcc`).

        When a CUDA GPU is available and enabled for the feature extractor, this can
        be much faster than :meth:`.CutSet.compute_and_store_features`.
        Otherwise, the speed will be comparable to single-threaded extraction.

        Example: extract fbank features on one GPU, using 4 dataloading workers
        for reading audio, and store the arrays in an archive file with
        lilcom compression::

            >>> from lhotse import KaldifeatFbank, KaldifeatFbankConfig
            >>> extractor = KaldifeatFbank(KaldifeatFbankConfig(device='cuda'))
            >>> cuts = CutSet(...)
            ... cuts = cuts.compute_and_store_features_batch(
            ...     extractor=extractor,
            ...     storage_path='feats',
            ...     batch_duration=500,
            ...     num_workers=4,
            ... )

        :param extractor: A :class:`~lhotse.features.base.FeatureExtractor` instance,
            which should implement an accelerated ``extract_batch`` method.
        :param storage_path: The path to location where we will store the features.
            The exact type and layout of stored files will be dictated by the
            ``storage_type`` argument.
        :param manifest_path: Optional path where to write the CutSet manifest
            with attached feature manifests. If not specified, we will be keeping
            all manifests in memory.
        :param batch_duration: The maximum number of audio seconds in a batch.
            Determines batch size dynamically.
        :param num_workers: How many background dataloading workers should be used
            for reading the audio.
        :param augment_fn: an optional callable used for audio augmentation.
            Be careful with the types of augmentations used: if they modify
            the start/end/duration times of the cut and its supervisions,
            you will end up with incorrect supervision information when using this API.
            E.g. for speed perturbation, use ``CutSet.perturb_speed()`` instead.
        :param storage_type: a ``FeaturesWriter`` subclass type.
            It determines how the features are stored to disk,
            e.g. separate file per array, HDF5 files with multiple arrays, etc.
        :param overwrite: should we overwrite the manifest, HDF5 files, etc.
            By default, this method will append to these files if they exist.
        :return: Returns a new ``CutSet`` with ``Features`` manifests attached to the cuts.
        """
        import torch
        from torch.utils.data import DataLoader
        from lhotse.dataset import SingleCutSampler, UnsupervisedWaveformDataset
        from lhotse.qa import validate_features

        frame_shift = extractor.frame_shift

        # We're opening a sequential cuts writer that can resume previously interrupted
        # operation. It scans the input JSONL file for cut IDs that should be ignored.
        # Note: this only works when ``manifest_path`` argument was specified, otherwise
        # we hold everything in memory and start from scratch.
        cuts_writer = CutSet.open_writer(manifest_path, overwrite=overwrite)

        # We tell the sampler to ignore cuts that were already processed.
        # It will avoid I/O for reading them in the DataLoader.
        sampler = SingleCutSampler(self, max_duration=batch_duration)
        sampler.filter(lambda cut: cut.id not in cuts_writer.ignore_ids)
        dataset = UnsupervisedWaveformDataset(collate=False)
        dloader = DataLoader(
            dataset, batch_size=None, sampler=sampler, num_workers=num_workers
        )

        with cuts_writer, storage_type(
            storage_path, mode="w" if overwrite else "a"
        ) as feats_writer, tqdm(
            desc="Computing features in batches", total=sampler.num_cuts
        ) as progress:
            # Display progress bar correctly.
            progress.update(len(cuts_writer.ignore_ids))
            for batch in dloader:
                cuts = batch["cuts"]
                waves = batch["audio"]

                assert all(c.sampling_rate == cuts[0].sampling_rate for c in cuts)

                # Optionally apply the augment_fn
                if augment_fn is not None:
                    waves = [
                        augment_fn(w, c.sampling_rate) for c, w in zip(cuts, waves)
                    ]

                # The actual extraction is here.
                with torch.no_grad():
                    # Note: chunk_size option limits the memory consumption
                    # for very long cuts.
                    features = extractor.extract_batch(
                        waves, sampling_rate=cuts[0].sampling_rate
                    )

                for cut, feat_mtx in zip(cuts, features):
                    if isinstance(cut, PaddingCut):
                        # For padding cuts, just fill out the fields in the manfiest
                        # and don't store anything.
                        cuts_writer.write(
                            fastcopy(
                                cut,
                                num_frames=feat_mtx.shape[0],
                                num_features=feat_mtx.shape[1],
                                frame_shift=frame_shift,
                            )
                        )
                        continue
                    # Store the computed features and describe them in a manifest.
                    if isinstance(feat_mtx, torch.Tensor):
                        feat_mtx = feat_mtx.cpu().numpy()
                    storage_key = feats_writer.write(cut.id, feat_mtx)
                    feat_manifest = Features(
                        start=cut.start,
                        duration=cut.duration,
                        type=extractor.name,
                        num_frames=feat_mtx.shape[0],
                        num_features=feat_mtx.shape[1],
                        frame_shift=frame_shift,
                        sampling_rate=cut.sampling_rate,
                        channels=0,
                        storage_type=feats_writer.name,
                        storage_path=str(feats_writer.storage_path),
                        storage_key=storage_key,
                    )
                    validate_features(feat_manifest, feats_data=feat_mtx)

                    # Update the cut manifest.
                    if isinstance(cut, MonoCut):
                        cut = fastcopy(cut, features=feat_manifest)
                    if isinstance(cut, MixedCut):
                        # If this was a mixed cut, we will just discard its
                        # recordings and create a new mono cut that has just
                        # the features attached.
                        cut = MonoCut(
                            id=cut.id,
                            start=0,
                            duration=cut.duration,
                            channel=0,
                            supervisions=cut.supervisions,
                            features=feat_manifest,
                            recording=None,
                        )
                    cuts_writer.write(cut, flush=True)

                progress.update(len(cuts))

        # If ``manifest_path`` was provided, this is a lazy manifest;
        # otherwise everything is in memory.
        return cuts_writer.open_manifest()

    @deprecated(
        "CutSet.compute_and_store_recordings will be removed in a future release. Please use save_audios() instead."
    )
    def compute_and_store_recordings(
        self,
        storage_path: Pathlike,
        num_jobs: Optional[int] = None,
        executor: Optional[Executor] = None,
        augment_fn: Optional[AugmentFn] = None,
        progress_bar: bool = True,
    ) -> "CutSet":
        """
        Store waveforms of all cuts as audio recordings to disk.

        :param storage_path: The path to location where we will store the audio recordings.
            For each cut, a sub-directory will be created that starts with the first 3
            characters of the cut's ID. The audio recording is then stored in the sub-directory
            using the cut ID as filename and '.flac' as suffix.
        :param num_jobs: The number of parallel processes used to store the audio recordings.
            We will internally split the CutSet into this many chunks
            and process each chunk in parallel.
        :param augment_fn: an optional callable used for audio augmentation.
            Be careful with the types of augmentations used: if they modify
            the start/end/duration times of the cut and its supervisions,
            you will end up with incorrect supervision information when using this API.
            E.g. for speed perturbation, use ``CutSet.perturb_speed()`` instead.
        :param executor: when provided, will be used to parallelize the process.
            By default, we will instantiate a ProcessPoolExecutor.
            Learn more about the ``Executor`` API at
            https://lhotse.readthedocs.io/en/latest/parallelism.html
        :param progress_bar: Should a progress bar be displayed (automatically turned off
            for parallel computation).
        :return: Returns a new ``CutSet``.
        """
        return self.save_audios(
            storage_path,
            num_jobs=num_jobs,
            executor=executor,
            augment_fn=augment_fn,
            progress_bar=progress_bar,
        )

    def save_audios(
        self,
        storage_path: Pathlike,
        num_jobs: Optional[int] = None,
        executor: Optional[Executor] = None,
        augment_fn: Optional[AugmentFn] = None,
        progress_bar: bool = True,
    ) -> "CutSet":
        """
        Store waveforms of all cuts as audio recordings to disk.

        :param storage_path: The path to location where we will store the audio recordings.
            For each cut, a sub-directory will be created that starts with the first 3
            characters of the cut's ID. The audio recording is then stored in the sub-directory
            using the cut ID as filename and '.flac' as suffix.
        :param num_jobs: The number of parallel processes used to store the audio recordings.
            We will internally split the CutSet into this many chunks
            and process each chunk in parallel.
        :param augment_fn: an optional callable used for audio augmentation.
            Be careful with the types of augmentations used: if they modify
            the start/end/duration times of the cut and its supervisions,
            you will end up with incorrect supervision information when using this API.
            E.g. for speed perturbation, use ``CutSet.perturb_speed()`` instead.
        :param executor: when provided, will be used to parallelize the process.
            By default, we will instantiate a ProcessPoolExecutor.
            Learn more about the ``Executor`` API at
            https://lhotse.readthedocs.io/en/latest/parallelism.html
        :param progress_bar: Should a progress bar be displayed (automatically turned off
            for parallel computation).
        :return: Returns a new ``CutSet``.
        """
        from lhotse.manipulation import combine
        from cytoolz import identity

        # Pre-conditions and args setup
        progress = (
            identity  # does nothing, unless we overwrite it with an actual prog bar
        )
        if num_jobs is None:
            num_jobs = 1
        if num_jobs == 1 and executor is not None:
            logging.warning(
                "Executor argument was passed but num_jobs set to 1: "
                "we will ignore the executor and use non-parallel execution."
            )
            executor = None

        def file_storage_path(cut: Cut, storage_path: Pathlike) -> Path:
            # Introduce a sub-directory that starts with the first 3 characters of the cut's ID.
            # This allows to avoid filesystem performance problems related to storing
            # too many files in a single directory.
            subdir = Path(storage_path) / cut.id[:3]
            subdir.mkdir(exist_ok=True, parents=True)
            return (subdir / cut.id).with_suffix(".flac")

        # Non-parallel execution
        if executor is None and num_jobs == 1:
            if progress_bar:
                progress = partial(
                    tqdm, desc="Storing audio recordings", total=len(self)
                )
            return CutSet.from_cuts(
                progress(
                    cut.save_audio(
                        storage_path=file_storage_path(cut, storage_path),
                        augment_fn=augment_fn,
                    )
                    for cut in self
                )
            )

        # Parallel execution: prepare the CutSet splits
        cut_sets = self.split(num_jobs, shuffle=True)

        # Initialize the default executor if None was given
        if executor is None:
            executor = ProcessPoolExecutor(num_jobs)

        # Submit the chunked tasks to parallel workers.
        # Each worker runs the non-parallel version of this function inside.
        futures = [
            executor.submit(
                CutSet.save_audios,
                cs,
                storage_path=storage_path,
                augment_fn=augment_fn,
                # Disable individual workers progress bars for readability
                progress_bar=False,
            )
            for i, cs in enumerate(cut_sets)
        ]

        if progress_bar:
            progress = partial(
                tqdm,
                desc="Storing audio recordings (chunks progress)",
                total=len(futures),
            )

        cuts = combine(progress(f.result() for f in futures))
        return cuts

    def compute_global_feature_stats(
        self, storage_path: Optional[Pathlike] = None, max_cuts: Optional[int] = None
    ) -> Dict[str, np.ndarray]:
        """
        Compute the global means and standard deviations for each feature bin in the manifest.
        It follows the implementation in scikit-learn:
        https://github.com/scikit-learn/scikit-learn/blob/0fb307bf39bbdacd6ed713c00724f8f871d60370/sklearn/utils/extmath.py#L715
        which follows the paper:
        "Algorithms for computing the sample variance: analysis and recommendations", by Chan, Golub, and LeVeque.

        :param storage_path: an optional path to a file where the stats will be stored with pickle.
        :param max_cuts: optionally, limit the number of cuts used for stats estimation. The cuts will be
            selected randomly in that case.
        :return a dict of ``{'norm_means': np.ndarray, 'norm_stds': np.ndarray}`` with the
            shape of the arrays equal to the number of feature bins in this manifest.
        """
        have_features = [cut.has_features for cut in self]
        if not any(have_features):
            raise ValueError(
                "Could not find any features in this CutSet; did you forget to extract them?"
            )
        if not all(have_features):
            logging.warning(
                f"Computing global stats: only {sum(have_features)}/{len(have_features)} cuts have features."
            )
        return compute_global_stats(
            # islice(X, 50) is like X[:50] except it works with lazy iterables
            feature_manifests=islice(
                (cut.features for cut in self if cut.has_features),
                max_cuts if max_cuts is not None else len(self),
            ),
            storage_path=storage_path,
        )

    def with_features_path_prefix(self, path: Pathlike) -> "CutSet":
        return CutSet.from_cuts(c.with_features_path_prefix(path) for c in self)

    def with_recording_path_prefix(self, path: Pathlike) -> "CutSet":
        return CutSet.from_cuts(c.with_recording_path_prefix(path) for c in self)

    def map(self, transform_fn: Callable[[Cut], Cut]) -> "CutSet":
        """
        Apply `transform_fn` to the cuts in this :class:`.CutSet` and return a new :class:`.CutSet`.

        :param transform_fn: A callable (function) that accepts a single cut instance
            and returns a single cut instance.
        :return: a new ``CutSet`` with transformed cuts.
        """

        def verified(mapped: Any) -> Cut:
            assert isinstance(
                mapped, (MonoCut, MixedCut, PaddingCut)
            ), "The callable passed to CutSet.map() must return a Cut class instance."
            return mapped

        return CutSet.from_cuts(verified(transform_fn(c)) for c in self)

    def copy_feats(
        self, writer: FeaturesWriter, output_path: Optional[Pathlike] = None
    ) -> "CutSet":
        """
        Save a copy of every feature matrix found in this CutSet using ``writer``
        and return a new manifest with cuts referring to the new feature locations.

        :param writer: a :class:`lhotse.features.io.FeaturesWriter` instance.
        :param output_path: optional path where the new manifest should be stored.
            It's used to write the manifest incrementally and return a lazy manifest,
            otherwise the copy is stored in memory.
        :return: a copy of the manifest.
        """
        with CutSet.open_writer(output_path) as manifest_writer:
            for item in self:
                if not item.has_features or isinstance(item, PaddingCut):
                    manifest_writer.write(item)
                    continue

                if isinstance(item, MixedCut):
                    cpy = fastcopy(item)
                    for t in cpy.tracks:
                        if isinstance(t.cut, MonoCut):
                            t.cut.features = t.cut.features.copy_feats(writer=writer)
                    manifest_writer.write(cpy)

                elif isinstance(item, MonoCut):
                    cpy = fastcopy(item)
                    cpy.features = cpy.features.copy_feats(writer=writer)
                    manifest_writer.write(cpy)

                else:
                    manifest_writer.write(item)

        return manifest_writer.open_manifest()

    def modify_ids(self, transform_fn: Callable[[str], str]) -> "CutSet":
        """
        Modify the IDs of cuts in this ``CutSet``.
        Useful when combining multiple ``CutSet``s that were created from a single source,
        but contain features with different data augmentations techniques.

        :param transform_fn: A callable (function) that accepts a string (cut ID) and returns
        a new string (new cut ID).
        :return: a new ``CutSet`` with cuts with modified IDs.
        """
        return CutSet.from_cuts(c.with_id(transform_fn(c.id)) for c in self)

    def fill_supervisions(
        self, add_empty: bool = True, shrink_ok: bool = False
    ) -> "CutSet":
        """
        Fills the whole duration of each cut in a :class:`.CutSet` with a supervision segment.

        If the cut has one supervision, its start is set to 0 and duration is set to ``cut.duration``.
        Note: this may either expand a supervision that was shorter than a cut, or shrink a supervision
        that exceeds the cut.

        If there are no supervisions, we will add an empty one when ``add_empty==True``, otherwise
        we won't change anything.

        If there are two or more supervisions, we will raise an exception.

        :param add_empty: should we add an empty supervision with identical time bounds as the cut.
        :param shrink_ok: should we raise an error if a supervision would be shrank as a result
            of calling this method.
        """
        return CutSet.from_cuts(
            cut.fill_supervision(add_empty=add_empty, shrink_ok=shrink_ok)
            for cut in self
        )

    def map_supervisions(
        self, transform_fn: Callable[[SupervisionSegment], SupervisionSegment]
    ) -> "CutSet":
        """
        Modify the SupervisionSegments by `transform_fn` in this CutSet.

        :param transform_fn: a function that modifies a supervision as an argument.
        :return: a new, modified CutSet.
        """
        return CutSet.from_cuts(cut.map_supervisions(transform_fn) for cut in self)

    def transform_text(self, transform_fn: Callable[[str], str]) -> "CutSet":
        """
        Return a copy of this ``CutSet`` with all ``SupervisionSegments`` text transformed with ``transform_fn``.
        Useful for text normalization, phonetic transcription, etc.

        :param transform_fn: a function that accepts a string and returns a string.
        :return: a new, modified CutSet.
        """
        return self.map_supervisions(lambda s: s.transform_text(transform_fn))

    def __repr__(self) -> str:
        return (
            f"CutSet(len={len(self) if hasattr(self.data, 'len') else '<unknown>'}) "
            f"[underlying data type: {type(self.data)}]"
        )

    def __contains__(self, item: Union[str, Cut]) -> bool:
        if isinstance(item, str):
            return item in self.cuts
        else:
            return item.id in self.cuts

    def __getitem__(self, cut_id_or_index: Union[int, str]) -> "Cut":
        if isinstance(cut_id_or_index, str):
            return self.cuts[cut_id_or_index]
        # ~100x faster than list(dict.values())[index] for 100k elements
        return next(
            val for idx, val in enumerate(self.cuts.values()) if idx == cut_id_or_index
        )

    def __len__(self) -> int:
        return len(self.cuts)

    def __iter__(self) -> Iterable[Cut]:
        return iter(self.cuts.values())

    def __add__(self, other: "CutSet") -> "CutSet":
        if self.is_lazy or other.is_lazy:
            # Lazy manifests are specially combined
            from lhotse.serialization import LazyIteratorChain

            return CutSet(cuts=LazyIteratorChain(self.cuts, other.cuts))

        # Eager manifests are just merged like standard dicts.
        merged = {**self.cuts, **other.cuts}
        assert len(merged) == len(self.cuts) + len(other.cuts), (
            f"Conflicting IDs when concatenating CutSets! "
            f"Failed check: {len(merged)} == {len(self.cuts)} + {len(other.cuts)}"
        )
        return CutSet(cuts=merged)


def make_windowed_cuts_from_features(
    feature_set: FeatureSet,
    cut_duration: Seconds,
    cut_shift: Optional[Seconds] = None,
    keep_shorter_windows: bool = False,
) -> CutSet:
    """
    Converts a FeatureSet to a CutSet by traversing each Features object in - possibly overlapping - windows, and
    creating a MonoCut out of that area. By default, the last window in traversal will be discarded if it cannot satisfy
    the `cut_duration` requirement.

    :param feature_set: a FeatureSet object.
    :param cut_duration: float, duration of created Cuts in seconds.
    :param cut_shift: optional float, specifies how many seconds are in between the starts of consecutive windows.
        Equals `cut_duration` by default.
    :param keep_shorter_windows: bool, when True, the last window will be used to create a MonoCut even if
        its duration is shorter than `cut_duration`.
    :return: a CutSet object.
    """
    if cut_shift is None:
        cut_shift = cut_duration
    round_fn = ceil if keep_shorter_windows else floor
    cuts = []
    for features in feature_set:
        # Determine the number of cuts, depending on `keep_shorter_windows` argument.
        # When its true, we'll want to include the residuals in the output; otherwise,
        # we provide only full duration cuts.
        n_cuts = round_fn(features.duration / cut_shift)
        if (
            (n_cuts - 1) * cut_shift + cut_duration > features.duration
            and not keep_shorter_windows
        ):
            n_cuts -= 1
        for idx in range(n_cuts):
            offset = features.start + idx * cut_shift
            duration = min(cut_duration, features.end - offset)
            cuts.append(
                MonoCut(
                    id=str(uuid4()),
                    start=offset,
                    duration=duration,
                    channel=features.channels,
                    features=features,
                    supervisions=[],
                )
            )
    return CutSet.from_cuts(cuts)


def mix(
    reference_cut: Cut,
    mixed_in_cut: Cut,
    offset: Seconds = 0,
    allow_padding: bool = False,
    snr: Optional[Decibels] = None,
    preserve_id: Optional[str] = None,
) -> MixedCut:
    """
    Overlay, or mix, two cuts. Optionally the ``mixed_in_cut`` may be shifted by ``offset`` seconds
    and scaled down (positive SNR) or scaled up (negative SNR).
    Returns a MixedCut, which contains both cuts and the mix information.
    The actual feature mixing is performed during the call to :meth:`~MixedCut.load_features`.

    :param reference_cut: The reference cut for the mix - offset and snr are specified w.r.t this cut.
    :param mixed_in_cut: The mixed-in cut - it will be offset and rescaled to match the offset and snr parameters.
    :param offset: How many seconds to shift the ``mixed_in_cut`` w.r.t. the ``reference_cut``.
    :param allow_padding: If the offset is larger than the cut duration, allow the cut to be padded.
    :param snr: Desired SNR of the ``right_cut`` w.r.t. the ``left_cut`` in the mix.
    :param preserve_id: optional string ("left", "right"). when specified, append will preserve the cut id
        of the left- or right-hand side argument. otherwise, a new random id is generated.
    :return: A :class:`~MixedCut` instance.
    """

    # Start with a series of sanity checks
    if (
        any(isinstance(cut, PaddingCut) for cut in (reference_cut, mixed_in_cut))
        and snr is not None
    ):
        warnings.warn(
            "You are mixing cuts to a padding cut with a specified SNR - "
            "the resulting energies would be extremely low or high. "
            "We are setting snr to None, so that the original signal energies will be retained instead."
        )
        snr = None

    if reference_cut.num_features is not None:
        assert (
            reference_cut.num_features == mixed_in_cut.num_features
        ), "Cannot mix cuts with different feature dimensions."
    assert offset <= reference_cut.duration or allow_padding, (
        f"Cannot mix cut '{mixed_in_cut.id}' with offset {offset},"
        f" which is greater than cuts {reference_cut.id} duration"
        f" of {reference_cut.duration}. Set `allow_padding=True` to allow padding."
    )
    assert reference_cut.sampling_rate == mixed_in_cut.sampling_rate, (
        f"Cannot mix cuts with different sampling rates "
        f"({reference_cut.sampling_rate} vs. "
        f"{mixed_in_cut.sampling_rate}). "
        f"Please resample the recordings first."
    )

    # Determine the ID of the result.
    if preserve_id is None:
        mixed_cut_id = str(uuid4())
    elif preserve_id == "left":
        mixed_cut_id = reference_cut.id
    elif preserve_id == "right":
        mixed_cut_id = mixed_in_cut.id
    else:
        raise ValueError(
            "Unexpected value for 'preserve_id' argument: "
            f"got '{preserve_id}', expected one of (None, 'left', 'right')."
        )

    # If the offset is larger than the left_cut duration, pad it.
    if offset > reference_cut.duration:
        reference_cut = reference_cut.pad(duration=offset)

    # When the left_cut is a MixedCut, take its existing tracks, otherwise create a new track.
    if isinstance(reference_cut, MixedCut):
        old_tracks = reference_cut.tracks
    elif isinstance(reference_cut, (MonoCut, PaddingCut)):
        old_tracks = [MixTrack(cut=reference_cut)]
    else:
        raise ValueError(f"Unsupported type of cut in mix(): {type(reference_cut)}")

    # When the right_cut is a MixedCut, adapt its existing tracks with the new offset and snr,
    # otherwise create a new track.
    if isinstance(mixed_in_cut, MixedCut):
        new_tracks = [
            MixTrack(
                cut=track.cut,
                offset=round(track.offset + offset, ndigits=8),
                snr=(
                    # When no new SNR is specified, retain whatever was there in the first place.
                    track.snr
                    if snr is None
                    # When new SNR is specified but none was specified before, assign the new SNR value.
                    else snr
                    if track.snr is None
                    # When both new and previous SNR were specified, assign their sum,
                    # as the SNR for each track is defined with regard to the first track energy.
                    else track.snr + snr
                    if snr is not None and track is not None
                    # When no SNR was specified whatsoever, use none.
                    else None
                ),
            )
            for track in mixed_in_cut.tracks
        ]
    elif isinstance(mixed_in_cut, (MonoCut, PaddingCut)):
        new_tracks = [MixTrack(cut=mixed_in_cut, offset=offset, snr=snr)]
    else:
        raise ValueError(f"Unsupported type of cut in mix(): {type(reference_cut)}")

    return MixedCut(id=mixed_cut_id, tracks=old_tracks + new_tracks)


def pad(
    cut: Cut,
    duration: Seconds = None,
    num_frames: int = None,
    num_samples: int = None,
    pad_feat_value: float = LOG_EPSILON,
    direction: str = "right",
    preserve_id: bool = False,
    pad_value_dict: Optional[Dict[str, Union[int, float]]] = None,
) -> Cut:
    """
    Return a new MixedCut, padded with zeros in the recording, and ``pad_feat_value`` in each feature bin.

    The user can choose to pad either to a specific `duration`; a specific number of frames `max_frames`;
    or a specific number of samples `num_samples`. The three arguments are mutually exclusive.

    :param cut: MonoCut to be padded.
    :param duration: The cut's minimal duration after padding.
    :param num_frames: The cut's total number of frames after padding.
    :param num_samples: The cut's total number of samples after padding.
    :param pad_feat_value: A float value that's used for padding the features.
        By default we assume a log-energy floor of approx. -23 (1e-10 after exp).
    :param direction: string, 'left', 'right' or 'both'. Determines whether the padding is added before or after
        the cut.
    :param preserve_id: When ``True``, preserves the cut ID before padding.
        Otherwise, a new random ID is generated for the padded cut (default).
    :param pad_value_dict: Optional dict that specifies what value should be used
        for padding arrays in custom attributes.
    :return: a padded MixedCut if duration is greater than this cut's duration, otherwise ``self``.
    """
    assert exactly_one_not_null(duration, num_frames, num_samples), (
        f"Expected only one of (duration, num_frames, num_samples) to be set: "
        f"got ({duration}, {num_frames}, {num_samples})"
    )
    if hasattr(cut, "custom") and isinstance(cut.custom, dict):
        from lhotse.array import TemporalArray

        arr_keys = [k for k, v in cut.custom.items() if isinstance(v, TemporalArray)]
        if len(arr_keys) > 0:
            padding_values_specified = (
                pad_value_dict is not None
                and all(k in pad_value_dict for k in arr_keys),
            )
            if not padding_values_specified:
                warnings.warn(
                    f"Cut being padded has custom TemporalArray attributes: {arr_keys}. "
                    f"We expected a 'pad_value_dict' argument with padding values for these attributes. "
                    f"We will proceed and use the default padding value (={DEFAULT_PADDING_VALUE})."
                )

    if duration is not None:
        if duration <= cut.duration:
            return cut
        total_num_frames = (
            compute_num_frames(
                duration=duration,
                frame_shift=cut.frame_shift,
                sampling_rate=cut.sampling_rate,
            )
            if cut.has_features
            else None
        )
        total_num_samples = (
            compute_num_samples(duration=duration, sampling_rate=cut.sampling_rate)
            if cut.has_recording
            else None
        )

    if num_frames is not None:
        assert cut.has_features, (
            "Cannot pad a cut using num_frames when it is missing pre-computed features "
            "(did you run cut.compute_and_store_features(...)?)."
        )
        total_num_frames = num_frames
        duration = total_num_frames * cut.frame_shift
        total_num_samples = (
            compute_num_samples(duration=duration, sampling_rate=cut.sampling_rate)
            if cut.has_recording
            else None
        )
        # It is possible that two cuts have the same number of frames,
        # but they differ in the number of samples.
        # In that case, we need to pad them anyway so that they have truly equal durations.
        if (
            total_num_frames <= cut.num_frames
            and duration <= cut.duration
            and (total_num_samples is None or total_num_samples <= cut.num_samples)
        ):
            return cut

    if num_samples is not None:
        assert cut.has_recording, (
            "Cannot pad a cut using num_samples when it is missing a Recording object "
            "(did you attach recording/recording set when creating the cut/cut set?)"
        )
        if num_samples <= cut.num_samples:
            return cut
        total_num_samples = num_samples
        duration = total_num_samples / cut.sampling_rate
        total_num_frames = (
            compute_num_frames(
                duration=duration,
                frame_shift=cut.frame_shift,
                sampling_rate=cut.sampling_rate,
            )
            if cut.has_features
            else None
        )

    padding_cut = PaddingCut(
        id=str(uuid4()),
        duration=round(duration - cut.duration, ndigits=8),
        feat_value=pad_feat_value,
        num_features=cut.num_features,
        # The num_frames and sampling_rate fields are tricky, because it is possible to create a MixedCut
        # from Cuts that have different sampling rates and frame shifts. In that case, we are assuming
        # that we should use the values from the reference cut, i.e. the first one in the mix.
        num_frames=(total_num_frames - cut.num_frames if cut.has_features else None),
        num_samples=(
            total_num_samples - cut.num_samples if cut.has_recording else None
        ),
        frame_shift=cut.frame_shift,
        sampling_rate=cut.sampling_rate,
        custom=pad_value_dict,
    )

    if direction == "right":
        padded = cut.append(padding_cut, preserve_id="left" if preserve_id else None)
    elif direction == "left":
        padded = padding_cut.append(cut, preserve_id="right" if preserve_id else None)
    elif direction == "both":
        padded = (
            padding_cut.truncate(duration=padding_cut.duration / 2)
            .append(cut, preserve_id="right" if preserve_id else None)
            .append(
                padding_cut.truncate(duration=padding_cut.duration / 2),
                preserve_id="left" if preserve_id else None,
            )
        )
    else:
        raise ValueError(f"Unknown type of padding: {direction}")

    return padded


def append(
    left_cut: Cut,
    right_cut: Cut,
    snr: Optional[Decibels] = None,
    preserve_id: Optional[str] = None,
) -> MixedCut:
    """Helper method for functional-style appending of Cuts."""
    return left_cut.append(right_cut, snr=snr, preserve_id=preserve_id)


def mix_cuts(cuts: Iterable[Cut]) -> MixedCut:
    """Return a MixedCut that consists of the input Cuts mixed with each other as-is."""
    # The following is a fold (accumulate/aggregate) operation; it starts with cuts[0], and mixes it with cuts[1];
    #  then takes their mix and mixes it with cuts[2]; and so on.
    return reduce(mix, cuts)


def append_cuts(cuts: Iterable[Cut]) -> Cut:
    """Return a MixedCut that consists of the input Cuts appended to each other as-is."""
    # The following is a fold (accumulate/aggregate) operation; it starts with cuts[0], and appends cuts[1] to it;
    #  then takes their it concatenation and appends cuts[2] to it; and so on.
    return reduce(append, cuts)


def compute_supervisions_frame_mask(
    cut: Cut,
    frame_shift: Optional[Seconds] = None,
    use_alignment_if_exists: Optional[str] = None,
):
    """
    Compute a mask that indicates which frames in a cut are covered by supervisions.

    :param cut: a cut object.
    :param frame_shift: optional frame shift in seconds; required when the cut does not have
        pre-computed features, otherwise ignored.
    :param use_alignment_if_exists: optional str (key from alignment dict); use the specified
        alignment type for generating the mask
    :returns a 1D numpy array with value 1 for **frames** covered by at least one supervision,
    and 0 for **frames** not covered by any supervision.
    """
    assert cut.has_features or frame_shift is not None, (
        f"No features available. "
        f"Either pre-compute features or provide frame_shift."
    )
    if cut.has_features:
        frame_shift = cut.frame_shift
        num_frames = cut.num_frames
    else:
        num_frames = compute_num_frames(
            duration=cut.duration,
            frame_shift=frame_shift,
            sampling_rate=cut.sampling_rate,
        )
    mask = np.zeros(num_frames, dtype=np.float32)
    for supervision in cut.supervisions:
        if (
            use_alignment_if_exists
            and supervision.alignment
            and use_alignment_if_exists in supervision.alignment
        ):
            for ali in supervision.alignment[use_alignment_if_exists]:
                st = round(ali.start / frame_shift) if ali.start > 0 else 0
                et = (
                    round(ali.end / frame_shift)
                    if ali.end < cut.duration
                    else num_frames
                )
                mask[st:et] = 1.0
        else:
            st = round(supervision.start / frame_shift) if supervision.start > 0 else 0
            et = (
                round(supervision.end / frame_shift)
                if supervision.end < cut.duration
                else num_frames
            )
            mask[st:et] = 1.0
    return mask


def create_cut_set_eager(
    recordings: Optional[RecordingSet] = None,
    supervisions: Optional[SupervisionSet] = None,
    features: Optional[FeatureSet] = None,
    output_path: Optional[Pathlike] = None,
    random_ids: bool = False,
) -> CutSet:
    """
    Create a :class:`.CutSet` from any combination of supervision, feature and recording manifests.
    At least one of ``recordings`` or ``features`` is required.

    The created cuts will be of type :class:`.MonoCut`, even when the recordings have multiple channels.
    The :class:`.MonoCut` boundaries correspond to those found in the ``features``, when available,
    otherwise to those found in the ``recordings``.

    When ``supervisions`` are provided, we'll be searching them for matching recording IDs
    and attaching to created cuts, assuming they are fully within the cut's time span.

    :param recordings: an optional :class:`~lhotse.audio.RecordingSet` manifest.
    :param supervisions: an optional :class:`~lhotse.supervision.SupervisionSet` manifest.
    :param features: an optional :class:`~lhotse.features.base.FeatureSet` manifest.
    :param output_path: an optional path where the :class:`.CutSet` is stored.
    :param random_ids: boolean, should the cut IDs be randomized. By default, use the recording ID
        with a loop index and a channel idx, i.e. "{recording_id}-{idx}-{channel}")
    :return: a new :class:`.CutSet` instance.
    """
    assert (
        features is not None or recordings is not None
    ), "At least one of 'features' or 'recordings' has to be provided."
    sup_ok, feat_ok, rec_ok = (
        supervisions is not None,
        features is not None,
        recordings is not None,
    )
    if feat_ok:
        # Case I: Features are provided.
        # Use features to determine the cut boundaries and attach recordings and supervisions as available.
        cuts = CutSet.from_cuts(
            MonoCut(
                id=str(uuid4())
                if random_ids
                else f"{feats.recording_id}-{idx}-{feats.channels}",
                start=feats.start,
                duration=feats.duration,
                channel=feats.channels,
                features=feats,
                recording=recordings[feats.recording_id] if rec_ok else None,
                # The supervisions' start times are adjusted if the features object starts at time other than 0s.
                supervisions=list(
                    supervisions.find(
                        recording_id=feats.recording_id,
                        channel=feats.channels,
                        start_after=feats.start,
                        end_before=feats.end,
                        adjust_offset=True,
                    )
                )
                if sup_ok
                else [],
            )
            for idx, feats in enumerate(features)
        )
    else:
        # Case II: Recordings are provided (and features are not).
        # Use recordings to determine the cut boundaries.
        cuts = CutSet.from_cuts(
            MonoCut(
                id=str(uuid4()) if random_ids else f"{recording.id}-{ridx}-{cidx}",
                start=0,
                duration=recording.duration,
                channel=channel,
                recording=recording,
                supervisions=list(
                    supervisions.find(recording_id=recording.id, channel=channel)
                )
                if sup_ok
                else [],
            )
            for ridx, recording in enumerate(recordings)
            # A single cut always represents a single channel. When a recording has multiple channels,
            # we create a new cut for each channel separately.
            for cidx, channel in enumerate(recording.channel_ids)
        )
    if output_path is not None:
        cuts.to_file(output_path)
    return cuts


def create_cut_set_lazy(
    output_path: Pathlike,
    recordings: Optional[RecordingSet] = None,
    supervisions: Optional[SupervisionSet] = None,
    features: Optional[FeatureSet] = None,
    random_ids: bool = False,
) -> CutSet:
    """
    Create a :class:`.CutSet` from any combination of supervision, feature and recording manifests.
    At least one of ``recordings`` or ``features`` is required.

    This method is the "lazy" variant, which allows to create a :class:`.CutSet` with a minimal memory usage.
    It has some extra requirements:

        - The user must provide an ``output_path``, where we will write the cuts as
            we create them. We'll return a lazily-opened :class:`CutSet` from that file.

        - ``recordings`` and ``features`` (if both provided) have to be of equal length
            and sorted by ``recording_id`` attribute of their elements.

        - ``supervisions`` (if provided) have to be sorted by ``recording_id``;
            note that there may be multiple supervisions with the same ``recording_id``,
            which is allowed.

    In addition, to prepare cuts in a fully memory-efficient way, make sure that:

        - All input manifests are stored in JSONL format and opened lazily
            with ``<manifest_class>.from_jsonl_lazy(path)`` method.

    For more details, see :func:`.create_cut_set_eager`.

    :param output_path: path to which we will write the cuts.
    :param recordings: an optional :class:`~lhotse.audio.RecordingSet` manifest.
    :param supervisions: an optional :class:`~lhotse.supervision.SupervisionSet` manifest.
    :param features: an optional :class:`~lhotse.features.base.FeatureSet` manifest.
    :param random_ids: boolean, should the cut IDs be randomized. By default, use the recording ID
        with a loop index and a channel idx, i.e. "{recording_id}-{idx}-{channel}")
    :return: a new :class:`.CutSet` instance.
    """
    assert (
        output_path is not None
    ), "You must provide the 'output_path' argument to create a CutSet lazily."
    assert (
        features is not None or recordings is not None
    ), "At least one of 'features' or 'recordings' has to be provided."
    sup_ok, feat_ok, rec_ok = (
        supervisions is not None,
        features is not None,
        recordings is not None,
    )
    for mtype, m in [
        ("recordings", recordings),
        ("supervisions", supervisions),
        ("features", features),
    ]:
        if m is not None and not m.is_lazy:
            logging.info(
                f"Manifest passed in argument '{mtype}' is not opened lazily; "
                f"open it with {type(m).__name__}.from_jsonl_lazy() to reduce the memory usage of this method."
            )
    if feat_ok:
        # Case I: Features are provided.
        # Use features to determine the cut boundaries and attach recordings and supervisions as available.

        recordings = iter(recordings) if rec_ok else itertools.repeat(None)
        # Find the supervisions that have corresponding recording_id;
        # note that if the supervisions are not sorted, we can't fail here,
        # because there might simply be no supervisions with that ID.
        # It's up to the user to make sure it's sorted properly.
        supervisions = iter(supervisions) if sup_ok else itertools.repeat(None)

        with CutSet.open_writer(output_path) as writer:
            for idx, feats in enumerate(features):
                rec = next(recordings)
                assert rec is None or rec.id == feats.recording_id, (
                    f"Mismatched recording_id: Features.recording_id == {feats.recording_id}, "
                    f"but Recording.id == '{rec.id}'"
                )
                sups, supervisions = _takewhile(
                    supervisions, lambda s: s.recording_id == feats.recording_id
                )
                sups = SupervisionSet.from_segments(sups)
                cut = MonoCut(
                    id=str(uuid4())
                    if random_ids
                    else f"{feats.recording_id}-{idx}-{feats.channels}",
                    start=feats.start,
                    duration=feats.duration,
                    channel=feats.channels,
                    features=feats,
                    recording=rec,
                    # The supervisions' start times are adjusted if the features object starts at time other than 0s.
                    supervisions=list(
                        sups.find(
                            recording_id=feats.recording_id,
                            channel=feats.channels,
                            start_after=feats.start,
                            end_before=feats.end,
                            adjust_offset=True,
                        )
                    )
                    if sup_ok
                    else [],
                )
                writer.write(cut)
        return CutSet.from_jsonl_lazy(output_path)

    # Case II: Recordings are provided (and features are not).
    # Use recordings to determine the cut boundaries.

    supervisions = iter(supervisions) if sup_ok else itertools.repeat(None)

    with CutSet.open_writer(output_path) as writer:
        for ridx, recording in enumerate(recordings):
            # Find the supervisions that have corresponding recording_id;
            # note that if the supervisions are not sorted, we can't fail here,
            # because there might simply be no supervisions with that ID.
            # It's up to the user to make sure it's sorted properly.
            sups, supervisions = _takewhile(
                supervisions, lambda s: s.recording_id == recording.id
            )
            sups = SupervisionSet.from_segments(sups)

            # A single cut always represents a single channel. When a recording has multiple channels,
            # we create a new cut for each channel separately.
            for cidx, channel in enumerate(recording.channel_ids):
                cut = MonoCut(
                    id=str(uuid4()) if random_ids else f"{recording.id}-{ridx}-{cidx}",
                    start=0,
                    duration=recording.duration,
                    channel=channel,
                    recording=recording,
                    supervisions=list(
                        sups.find(recording_id=recording.id, channel=channel)
                    )
                    if sup_ok
                    else [],
                )
                writer.write(cut)

    return CutSet.from_jsonl_lazy(output_path)


T = TypeVar("T")


def _takewhile(
    iterable: Iterable[T], predicate: Callable[[T], bool]
) -> Tuple[List[T], Iterable[T]]:
    """
    Collects items from ``iterable`` as long as they satisfy the ``predicate``.
    Returns a tuple of ``(collected_items, iterable)``, where ``iterable`` may
    continue yielding items starting from the first one that did not satisfy
    ``predicate`` (unlike ``itertools.takewhile``).
    """
    collected = []
    try:
        while True:
            item = next(iterable)
            if predicate(item):
                collected.append(item)
            else:
                iterable = chain([item], iterable)
                break

    except StopIteration:
        pass
    return collected, iterable


def merge_supervisions(
    cut: Cut, custom_merge_fn: Optional[Callable[[str, Iterable[Any]], Any]] = None
) -> Cut:
    """
    Return a copy of the cut that has all of its supervisions merged into
    a single segment.

    The new start is the start of the earliest superivion, and the new duration
    is a minimum spanning duration for all the supervisions.

    The text fields are concatenated with a whitespace, and all other string fields
    (including IDs) are prefixed with "cat#" and concatenated with a hash symbol "#".
    This is also applied to ``custom`` fields. Fields with a ``None`` value are omitted.

    .. note:: If you're using individual tracks of a :class:`MixedCut`, note that this transform
         drops all the supervisions in individual tracks and assigns the merged supervision
         in the first :class:`.MonoCut` found in ``self.tracks``.

    :param custom_merge_fn: a function that will be called to merge custom fields values.
        We expect ``custom_merge_fn`` to handle all possible custom keys.
        When not provided, we will treat all custom values as strings.
        It will be called roughly like:
        ``custom_merge_fn(custom_key, [s.custom[custom_key] for s in sups])``
    """
    # "m" stands for merged in variable names below

    def merge(values: Iterable[str]) -> Optional[str]:
        # e.g.
        # values = ["1125-76840-0001", "1125-53670-0003"]
        # return "cat#1125-76840-0001#1125-53670-0003"
        values = list(values)
        if len(values) == 0:
            return None
        if len(values) == 1:
            return values[0]
        return "#".join(chain(["cat"], values))

    if custom_merge_fn is not None:
        # Merge custom fields with the user-provided function.
        merge_custom = custom_merge_fn
    else:
        # Merge the string representations of custom fields.
        merge_custom = lambda k, vs: merge(map(str, vs))

    if isinstance(cut, PaddingCut):
        return cut

    sups = sorted(cut.supervisions, key=lambda s: s.start)

    if len(sups) <= 1:
        return cut

    # the sampling rate is arbitrary, ensures there are no float precision errors
    mstart = sups[0].start
    mend = sups[-1].end
    mduration = add_durations(mend, -mstart, sampling_rate=cut.sampling_rate)

    custom_keys = set(k for s in sups if s.custom is not None for k in s.custom.keys())
    alignment_keys = set(
        k for s in sups if s.alignment is not None for k in s.alignment.keys()
    )

    if any(overlaps(s1, s2) for s1, s2 in zip(sups, sups[1:])) and any(
        s.text is not None for s in sups
    ):
        warnings.warn(
            "You are merging overlapping supervisions that have text transcripts. "
            "The result is likely to be unusable if you are going to train speech "
            f"recognition models (cut id: {cut.id})."
        )

    is_mixed = isinstance(cut, MixedCut)

    msup = SupervisionSegment(
        id=merge(s.id for s in sups),
        # For MixedCut, make merged recording_id is a mix of recording_ids.
        # For MonoCut, the recording_id is always the same.
        recording_id=merge(s.recording_id for s in sups)
        if is_mixed
        else sups[0].recording_id,
        start=mstart,
        duration=mduration,
        # For MixedCut, hardcode -1 to indicate no specific channel,
        # as the supervisions might have come from different channels
        # in their original recordings.
        # For MonoCut, the channel is always the same.
        channel=-1 if is_mixed else sups[0].channel,
        text=" ".join(s.text for s in sups if s.text),
        speaker=merge(s.speaker for s in sups if s.speaker),
        language=merge(s.language for s in sups if s.language),
        gender=merge(s.gender for s in sups if s.gender),
        custom={
            k: merge_custom(
                k, (s.custom[k] for s in sups if s.custom is not None and k in s.custom)
            )
            for k in custom_keys
        },
        alignment={
            # Concatenate the lists of alignment units.
            k: reduce(
                add,
                (
                    s.alignment[k]
                    for s in sups
                    if s.alignment is not None and k in s.alignment
                ),
            )
            for k in alignment_keys
        },
    )

    if is_mixed:
        new_cut = cut.drop_supervisions()
        new_cut._first_non_padding_cut.supervisions = [msup]
        return new_cut
    else:
        return fastcopy(cut, supervisions=[msup])<|MERGE_RESOLUTION|>--- conflicted
+++ resolved
@@ -2059,13 +2059,8 @@
 
     @staticmethod
     def from_dict(data: dict) -> "PaddingCut":
-<<<<<<< HEAD
-        if "type" in data:
-            data.pop("type")
-=======
         # Remove "type" field if exists
         data.pop("type", None)
->>>>>>> a7906c2d
         return PaddingCut(**data)
 
     def with_features_path_prefix(self, path: Pathlike) -> "PaddingCut":
